Release Notes

HEAD, planned as v0.31
- Added a run command to the cli to run circuit headless
- Main open dialog is able to open FSM and Truth Tables
- FSM editor highlights the current transition
- Adds drivers with inverted output
- Adds a minified circuit as a new shape for embedded circuits
<<<<<<< HEAD
- Allows recovering from oscillations.
=======
- Supports XDG_CONFIG_HOME environment variable
>>>>>>> 6fae34b7

v0.30, released on 3. February 2023
- Added a search function
- Added a presentation mode.
- Adds Q and CTRL-Q hotkeys to copy the component the mouse
  pointer is hovering over.
- Now there is resetRandom method available in the test code to
  reset the random number generator used by the random function.
- The remote server is now disabled by default.
  It must be enabled in the settings.
- When a new component has been placed with CRTL click,
  you can place another one.
- Fixes the ignored default value in demuxer HDL export.

v0.29, released on 11. February 2022
- Allows loading byte base files in big-endian format.
- Added some more DIL chips
- Tunnel now shows signal state
- Fixes tutorial dialog positioning issue
- Fixed some issues with 7489 and 74189
- Fixed a bug in the LUT component that caused difficulties
  when generic code was executed.
- Fixed an issue in the seven segment persistence of vision
  implementation.
- Fixed a Verilog generation issue when using filenames that
  contain spaces.

v0.28, released on 13. September 2021
- Inputs and outputs can have a smaller shape.
- Added paste functionality to ROM data editor.
- Added an rle encoding for storing rom content, which can
  result in smaller dig files.
- Added some more ATF150x devices
- Probe is able to count edges.
- Italian translation was added, special thanks to Luca Cavallari
- Added an external component that is based on a file instead
  of storing the code in the component itself.
- Fixed an issue with clicking on tightly placed components.
- Allows variable sample size in default data graph.
- Added an option to skip certain sub-circuits in HDL creation.
  This allows the user to use a handwritten HDL implementation
  of the sub-circuit.

v0.27, released on 9. Apr. 2021
- Added fixed point and floating point number formats.
- Adds a dialog to create a behavioral fixture.
- Added a CSV truth table export and import.
- Added a search field to the component tree view.
- Added 74299
- Refactoring of the expression format setting.
  CAUTION: All the general settings are maybe lost at restart!
  To avoid this, open the .digital.cfg file and remove the <entry>
  containing the <string>ExpressionFormat</string> if it's present.

v0.26.1 released on 26. Feb. 2021
- fixes a bug that prevents a short from being detected
  when no component is involved.
- fixes an issue in the importer of logisim hex files.

v0.26, released on 25. Jan. 2021
- Performance improvement of the simulation start.
- Improved the gui to modify the k-map layout.
- Improved testing of processors.
- Improved the layout of fsm transitions in the fsm editor.
- Added French translation. Special thanks to Nicolas Maltais who
  provided the translation.
- Added a "Not Connected" component to output a constant high-z value.
- If a high-z value is connected to a logic gate input, the read value
  is undefined.
- Improved debugging: It is possible to set the circuit to the
  state of a certain test result, by simply clicking on it.
- Generic circuits are easier to debug: It is possible now to create
  a specific, concrete circuit from a generic one.
- In generic circuits it is now possible to add components and
  wires to the circuit programmatically.
- It is now possible to use a probe as output in a test case.
- Adds undo to text fields
- If IEEE shapes are selected in the settings, also the CircuitBuilder
  uses wide shapes in the created circuits.
- Fixed a bug in the Demuxer Verilog template that causes problems
  when using multiple demuxers in the same circuit.
- Fixed a bug in the value editor, which occurs, if high-z is the
  default value of an input.
- Fixed an issue which avoids to restart a running simulation by just
  click on the start button again.
- Added IC 74190 to the Library.

v0.25, released on 10. Aug. 2020
- Color schemes have been added to support color-blind users.
- Unipolar and bipolar stepper motors were added.
- Moved the "lib" folder from the "examples" folder to the root folder.
  - In case you have added your own library circuits, you have to move
    them manually as well.
- Reordering of the cells in the K-Map.
- Counters are able to act as program counters via the remote interface.
- The circuits created have a more visible separation of the inputs.
- The hex seven seg display is switched off in case of a high-z input.
- A Stop component was added.
- Improved test case parser. Now the test case is able to react on the
  circuit's state.
- 7482, 74193 and 744017 were added
- Breaking changes:
  - The layout shape uses a slightly different algorithm to determine
    the pin positions. You may need to adjust usages of embedded circuits
    that use the layout shape.
  - The CommandLineTester has moved! Tests are now executed like this:
    java -cp Digital.jar CLI test [file to test]
       [-tests [optional file with test cases]]
  - Text formatting was reworked. Disable formatting with a '\' in the
    beginning does not longer work. Use "\_" to escape a underscore.

v0.24, released on 1. Feb. 2020
- Improved SVG export
- Allows to disable inputs and outputs in the measurement graph.
- Model analyzer is able to use switches as inputs.
- Editor is able to store views ([CRTL]+[[n]] to create, [[n]] ro recall
  a view. So [CTRL]+[1] stores a view in slot one and [1] recalls it.
- The octal number format was added.
- A mirroring option was added to some components.
- Custom Java implemented components can now also implement HDL code to
  represent the component in an HDL export.
- Added a undo function to the table editor.
- Adds a command line interface for testing circuits.
- Allows to disable "snap to grid" in text and rectangle components.
- A push button combined with a LED was added.
- A VGA monitor was added.
- Improved naming of new Tunnels. Unnamed Tunnels are ignored silently.
- Overlapping pins are now connected.
- Added support for INOUT ports in HDL generation.
- Fixed an issue with Chinese text rendering.

v0.23, released on 23. Aug. 2019
- Added generic circuits. Now it is possible to parameterize a sub circuit.
  Allows e.g. the creation of a barrel-shifter with selectable bit width.
- Circuit analyser is now able to analyse the built-in counters.
- Simplified the integration of FPGA boards.
  Board integration is now possible without creating Java code or
  even recompiling. See the BASYS3.config in examples/hdl as an example.
- Improved the label creation in the model analyzer.
- Improved performance of the boolean equation minimizer.
- Hex reader/writer supports RLE encoding like Logisim does.
- Added Spanish translation. Special thanks to Ángel Millán who provided
  the translation.
- Added a simple interactive beginners tutorial.
- Added a statistics dialog which shows the number of used components.
- Added scrollbars.
- Multiple break components are allowed.
- The fsm dialog loads the correct fsm if a circuit is open which
  is based on that fsm.
- If a VHDL defined component is used, ghdl now uses VHDL-2008.
- Added "Warren’s Crazy Small CPU" designed by Warren Toomey as a
  74xx circuit example.
- Fixed an issue in the "RAM, Chip select" component which was not fully
  asynchronous.
- Fixed swapped IC numbers 7447 and 7448.

v0.22, released on 01. Apr 2019
- Improved the RAM/ROM data loader. Now binary files and Intel HEX files are
  supported.
- Added a RAM that can be synthesized on an FPGA using block RAM.
- Now its possible to create circuits using lookup tables.
- More consistent handling of the initial state in the FSM editor.
- Added a rectangle to visually group elements.
- Added a MIDI component.
- The line number and the context from the test case description is shown
  in test result table.
- Added Portuguese translation. Special thanks to Theldo Cruz Franqueira who
  provided the translation.
- Breaking changes:
  - The timing of the EEPROM with a single data port has changed. See help text for details.
  - The timing of the RAM with Chip Select has changed. See help text for details.

v0.21, released on 10. Dec 2018
- Added a simple SVG importer to define custom shapes.
- Added an FSM editor, which allows to input a FSM, creating a associated
  truth table and finally allows to create a circuit which implements the FSM.
- Added a divider component.
- Added signed multiplications.
- Wider shapes were added, to better match the IEEE shapes to the standard.
- Added a RGB-LED.
- Added IC 74189 and IC 74382 to the Library.
- Small improvements at the test case parser.

v0.20, released on 03. Sep 2018
- Improved zooming and navigating in the measurement graph.
- Added multi pole double-throw relays.
- Added EEPROM with separate ports for reading and writing.
- Added a hi-color mode (5 bits per color channel) to the graphic RAM.
- The external assembly IDE is able to preload also RAMs with executable code.
  The register representing the program counter must be marked as such.
- Allows the pre-loading of program memory if a RAM is used as such, via the
  circuit settings.
- Added a new more flexible shape for embedded circuits.
- Breaking changes:
  - If you have build a processor and are using the simulators tcp interface,
    you have to flag the register which represents the program counter as such.
  - If you have used the 74xx library components with the schematic shape, you
    have to reselect the shape.
  - In your own DIL circuits you have to reselect the DIL shape in the
    circuit settings. If you have build a custom shape, you also have to
    reselect it.

v0.19, released on 14. June 2018
- Added a tabbed pane to the attributes dialog to make it more beginner friendly.
- Added support for asynchronous sequential circuits such as the Muller-pipeline.
  Take a look at the new asynchronous examples for illustration.
- Added export to Verilog. Special thanks to Ivan de Jesus Deras Tabora, who has
  implemented the Verilog code generator and all the necessary Verilog templates!
- All examples are translated to english.
- A "test all" function has been added to start all tests in all circuits in
  the current folder.
- Very basic support for custom shapes added.
  You must manually edit the *.dig file to add a custom shape to a circuit, so
  this is only an option for advanced users.
- It is possible to use the 74xx chips with a more schematic shape, making it
  easier to build a circuit.
- Breaking changes:
  - Added an enable input to the terminal component.
  - Added a clock input to the keyboard component.
  - In your own DIL chips, you must correct the width attribute.
    The new value can be calculated as follows: new = (old*2)-1
- Bug fixes
  - Fixed a bug in the VHDL export concerning an invalid optimization of a
    std_logic_vector access.

v0.18, released on 02. Apr 2018
- Significant improvement in the quality of the generated vhdl code.
- Its possible to define the behaviour of a component using vhdl.
  The vhdl simulator ghdl needs to be installed to use a vhdl defined component.
- Removed the high-z restrictions from the splitter.
  Now a bus can have different high z states for the different lines on the bus.
- Added new text formatting engine which supports overline, super- and subscript.
  Try "~Q_{n+1}^1" as an output label.
- When a circuit containing a ROM/EEPROM is embedded multiple times, it is now
  possible to define different ROM/EEPROM contents in each embedded instance.
- It's possible to test circuits with a high-z input which can act as an output.
- An embedded circuit that is used in the library and whose name ends with
  '-inc.dig' is shown neither in the component menu nor in the tree view.
- Added a improved counter with preset.
- Added a monoflop. Needs a clock in the circuit in order to work.
- Added a 16 segment display.
- Added a polarity aware LED.
- Added a DIP switch.
- Added a simple bidirectional splitter.
- Added ICs 74181, 74779, 7440 and 7428

v0.17, released on 19. Feb 2018
- Added 64 bit support for Add and Sub components.
- Added support of some more ATF150x chips.
- Added a register file component.
- Added IC 74273
- Added an "export to zip" function.
- If an input or output has several bits, all pin numbers can be specified by a comma-separated list.
- Now it's possible to choose the polarity of the reset component.
- The model analyzer now creates an error message if a cycle is detected in the circuit.
  This prevents the generation of incorrect truth tables if, for example, a self-built
  flip-flop is analyzed.
- Added a chapter "First Steps" to the documentation.
- Bug fixes
  - Splitter, BarrelShifter and Comparator now are working with 64 bit.
  - fixed a bug in library IC 74198
- Added automated GUI tests. The overall test coverage is now above 70%.
  There is still much to do.

v0.16, released on 02. Jan 2018
- RAM components and EEPROM now allow an input invert configuration.
- Measurement values dialog is also able to modify the values. This allows to modify
  the content of registers and flip-flops in a running simulation.
- Now you can open the measurement value table and graph in a running simulation.
- Added a bit extender component to extend signed values.
- Added a simple unclocked RS flip-flop.
- Added a bit selector component.
- Added a dual ported RAM component.
- Added a priority encoder component.
- Added tooltips showing the actual value of wires.
- Added a shortcut S to split a single wire into two wires.
- Added selectable number format to inputs and outputs.
- Now you can click in the k-map to modify the truth table.
- Improved performance through more efficient decoupling of the GUI thread and the simulation thread.
- Bug fixes
  - Fixed a bug in the RAMSinglePortSel component: Write was not edge-triggered on WE. Now it is.
  - Fixed a bug in the barrel shifter and adder if 32 bits or more where used.
  - It was not possible to use constants with 32 bits or more. Now it is.
  - Fixed a bug that caused the exported VHDL code not to work if a signal was connected
    to multiple outputs.
  - Fixed "concurrent modification exception" if input value dialog is opened.
- Breaking changes:
  - Counter modified from a asynchronous clear to a synchronous clear.

v0.15, released on 30. Oct 2017
- Added the possibility to use custom, java implemented components in Digital.
- Added an EEPROM which behaves like a memory that can be written and whose content
  is non-volatile.
- Added the possibility to map keyboard keys to model buttons.
- Some small usability improvements:
  - Added a grid to the main panel.
  - Replaced shortcut 'B' with a more general attribute editing dialog (select multiple
    components and click right).
  - Added some new shortcuts (CTRL-N, CTRL-O, CTRL-A, CTRL-D).
  - Added a spinner to the input value edit dialog.
- Bug fixes
  - fixed bugs in some 74xx circuits (74160, 74161, 74162 and 74238)
  - fixed a bug in the remote interface "run to break" method.
  - fixed an error in VHDL export if comparator is used in "signed mode"
  - fixed a Windows specific bug in the speed test GUI
  - fixed a bug which causes a freezing when a file is stored in folder which contains
    a large number of sub folders and files.
- Breaking changes:
  - Removed the address bits settings from the graphic RAM. The width is now
    determined by the width and the height of the screen.

v0.14, released on 31. Aug 2017
- Added visualization of K-maps (thanks to roy77)
- Added VHDL export
  (Not yet complete, but the example processor is running on a FPGA.)
- Type of pin numbers changed from int to string to allow FPGA pin names like "U16".
- Added support for BASYS3-Board (*.xdc constraints file is written and the mixed mode
  clock manager (MMCM) is used if clock frequency exceeds 37kHz)
- Added shortcut 'B' which sets the number of data bits in all selected components.
- Breaking changes:
  - To generalize the VHDL export, an XML entity in the *.dig files had to be renamed.
    As a consequence of that the address bits settings in RAMs and ROMs
    are lost. To fix that, reset the number of address bits.
  - Added an enable input to the counter component. If you had used the counter in the
    past you have to set the en input to 1. The function of the overflow output also
    has changed (see tooltip) and now allows the cascading of counters.
  - XOR now can have more than two inputs. If you had used the XOR gate with inverted
    inputs, you have to reselect the inputs to invert.
- Some minor bug fixes.

v0.13, released on 25. Jul 2017
- Introduced a library of sub circuits which are available in every circuit.
  So far, the library contains only the 74xx circuits.
- Added a barrel shifter (thanks to roy77)
- some improvements concerning error messages:
  - In case of oscillations almost all affected components are shown.
  - If an error occurs, the name of the affected circuit file is shown.
  - If an error occurs, the causing sub circuit is highlighted.
  - A warning message shows up if a circuit with unnamed inputs is analysed.
  - A warning message shows up if a circuit with missing pin numbers is exported to a
    hardware-related file.
- Unidirectional FETs are added to overcome certain CMOS issues.
- Added zooming to measurement graphs.
- Test results can be displayed as measurement graphs.
- The Text component is able to show multiple lines.
- Comments are allowed in hex files.
- Some minor bug fixes
- Breaking changes:
  - An input can have "high z" value as its default value.
    All inputs have lost their default values! If you have build a circuit that
    contains test cases that depend on a non-null default value, this tests
    will fail. To resolve this issue, reset the default value.
  - Added an enable input to the T flip-flop
    By default this input is activated now. In circuits which used the T flip-flop
    in the past, the new input needs to be disabled.

v0.12.1, released on 05. Jun 2017
- added a fuse to simulate a PROM or PAL.
- added some more CMOS examples
- Improved flexibility of the splitter.

v0.12, released on 02. Jun 2017
- Added undo/redo functions.
- New wire drawing mode: If a wire is added it is rectangular by default.
  In rectangular mode "F" flips the wire and pressing "D" switches to diagonal mode.
- Added inverted inputs for basic gates and flip-flops.
- Added a locked mode, which avoids the unwanted modification of the circuit.
- Better support for high dpi screens.
- Added DIL packages to allow more "physical" circuits. See examples/74xx.
  Up to now only a view 74xx circuits are available.
- Added a pin number attribute to inputs and outputs.
- Add some functions to make it easier to create 74xx circuits.
- Lots of small usability improvements.
- Added a list of keyboard shortcuts to the documentation.

v0.11.1, released on 02. May 2017
- Added the possibility to open a circuit from the command line.
- The backspace key works like the delete key.
- Avoid extreme long lines in the error message dialog.
- Some minor bug fixes.

v0.11, released on 20. Apr 2017
- Added floating gate FETs.
- Better detecting of missing signals in test cases.
- Better plausibility checks if diodes are used.
- Added a loop command to the test data parser.
  See "cmos/sram.dig" as an example usage of the new loop statement.

v0.10, released on 09. Apr 2017
- User can select the expressions representation format in the settings dialog.
- Better formatting of minimized expressions.
- Easier editing of truth tables
- Mouse actions can be canceled by the ESC key.
- With CTRL + mouse button you can now select and move/delete wires.
- Added a real bidirectional switch and a relay.
- Added N and P channel FETs and some CMOS examples, including a 16 bit SRAM
- Added a rotary encoder
- Added a LED matrix display
- Improved and documented the file import strategy.
- Added a tree view to insert components.
- Added support for the ATF1502 and ATF1504 CPLDs.
- some minor bug fixes

v0.9, released on 03. Feb 2017
- improved documentation
- moved "show listing" functions to the assembly IDE.
- rearrangement of the components in the components menu
- made "don't care" as test case input values functional
- added a better test data parser which supports a "repeat([n])" statement.
  See the "combinatorial/FullAdderCLA.dig" as an example usage of the new "repeat([n])" statement.
- cleanup of splitter behaviour in respect of high z inputs
- fixed an error that caused an exception if a circuit which directly connects an input to an output
  is used as embedded circuit.
- some minor bug fixes

v0.8, released on 20. Nov 2016
- added pull up & pull down resistors and programmable diodes
- added some PLD examples like a simple PLA and GAL
- added GND, VDD and a switch
- added a help dialog for components
- added a simple documentation viewable via the help menu
- fixed "sometimes unwanted start of drawing a wire" problem (hopefully)
- some minor bug fixes

v0.7, released on 22. Aug 2016
- fixed a bug which causes two HighZ values to be not equal during test execution.
- added double buffer to CircuitComponent to make it more responsive
- improved debugging of processors
- some minor bug fixes

v0.6.2, released on 16. Aug 2016
- fixed scrolling bug in input/output orderer
- fixed redraw bug at element rotation
- fixed auto scale bug if element is deleted

v0.6.1, released on 10. Aug 2016
- fixed auto scaling bug which can occur if a new circuit is created
- added missing check for unsaved modifications
- fixed unexpected behaviour of 'C' character in test cases
- some minor bug fixes

v0.6, released on 09. Aug 2016
- fixed sync problems while drawing the circuit
- added Conway's Game of Life example
- some minor bug fixes

v0.5, released on 16. Jul 2016
- creation of state machines with JK-flip-flops
- added creation of JEDEC and CUPL files for GAL16v8 and GAL22v10
- some minor bug fixes

v0.4, released on 12. Jul 2016
- added a graphics card
- some minor bug fixes

v0.3.1, released on 07. Jul 2016
- some minor bug fixes

v0.3, released on 07. Jul 2016
- added testing functions
- some minor bug fixes

v0.2, released on 02. Jul 2016
- added expression parser
- creation of circuits from expressions
- some bug fixes

v0.1, released on 28. Jun 2016
- initial release<|MERGE_RESOLUTION|>--- conflicted
+++ resolved
@@ -6,11 +6,8 @@
 - FSM editor highlights the current transition
 - Adds drivers with inverted output
 - Adds a minified circuit as a new shape for embedded circuits
-<<<<<<< HEAD
 - Allows recovering from oscillations.
-=======
 - Supports XDG_CONFIG_HOME environment variable
->>>>>>> 6fae34b7
 
 v0.30, released on 3. February 2023
 - Added a search function
