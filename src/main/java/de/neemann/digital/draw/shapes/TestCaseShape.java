--- conflicted
+++ resolved
@@ -20,12 +20,8 @@
  */
 public class TestCaseShape implements Shape {
 
-<<<<<<< HEAD
     private static final Style TESTSTYLE = Style.NORMAL.deriveFillStyle(ColorKey.TESTCASE);
-=======
-    private static final Style TESTSTYLE = Style.NORMAL.deriveFillStyle(new Color(180, 255, 180, 200));
-    private static final Style DISABLEDTESTSTYLE = Style.NORMAL.deriveFillStyle(Color.LIGHT_GRAY);
->>>>>>> 118ffc49
+    private static final Style DISABLEDTESTSTYLE = Style.NORMAL.deriveFillStyle(ColorKey.DISABLED);
     private final String label;
     private final boolean enabled;
 
@@ -34,7 +30,7 @@
      *
      * @param attributes the attributes
      * @param inputs     inputs
-     * @param outputs    ans autputs
+     * @param outputs    outputs
      */
     public TestCaseShape(ElementAttributes attributes, PinDescriptions inputs, PinDescriptions outputs) {
         label = attributes.getLabel();
