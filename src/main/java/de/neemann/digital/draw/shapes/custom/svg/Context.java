/*
 * Copyright (c) 2018 Helmut Neemann.
 * Use of this source code is governed by the GPL v3 license
 * that can be found in the LICENSE file.
 */
package de.neemann.digital.draw.shapes.custom.svg;

import de.neemann.digital.draw.graphics.*;
import org.w3c.dom.Element;
import org.w3c.dom.NamedNodeMap;
import org.w3c.dom.Node;

import java.awt.*;
import java.util.HashMap;
import java.util.StringTokenizer;

class Context {

    private static final HashMap<String, AttrParser> PARSER = new HashMap<>();

    static {
        PARSER.put("transform", (c1, value1) -> c1.tr = Transform.mul(new TransformParser(value1).parse(), c1.tr));
        PARSER.put("fill", (c, value) -> c.fill = getColorFromString(value));
        PARSER.put("fill-opacity", (c, value) -> c.fillOpacity = getFloatFromString(value));
        PARSER.put("stroke", (c, value) -> c.stroke = getColorFromString(value));
        PARSER.put("stroke-opacity", (c, value) -> c.strokeOpacity = getFloatFromString(value));
        PARSER.put("stroke-width", (c, value) -> c.thickness = getFloatFromString(value));
        PARSER.put("font-size", (c, value) -> c.fontSize = getFontSizeFromString(c, value));
        PARSER.put("style", Context::readStyle);
        PARSER.put("text-anchor", (c, value) -> c.textAnchor = value);
        PARSER.put("fill-rule", (c, value) -> c.fillRuleEvenOdd = value.equalsIgnoreCase("evenodd"));
        PARSER.put("class", Context::evalClass);
    }

    private final Context parent;
    private Transform tr;
    private Color fill;
    private float fillOpacity;
    private Color stroke;
    private float strokeOpacity;
    private float thickness;
    private float fontSize;
    private String textAnchor;
    private boolean fillRuleEvenOdd;
    private HashMap<String, String> classesMap;

    Context() {
        parent = null;
        tr = Transform.IDENTITY;
        thickness = 1;
        stroke = Color.BLACK;
<<<<<<< HEAD
        fill = Color.BLACK;
=======
        fontSize = Style.NORMAL.getFontSize();
>>>>>>> 6acb0f49
        fillOpacity = 1;
        strokeOpacity = 1;
    }

    private Context(Context parent) {
        this.parent = parent;
        tr = parent.tr;
        fill = parent.fill;
        fillOpacity = parent.fillOpacity;
        stroke = parent.stroke;
        strokeOpacity = parent.strokeOpacity;
        thickness = parent.thickness;
        fontSize = parent.fontSize;
        textAnchor = parent.textAnchor;
        fillRuleEvenOdd = parent.fillRuleEvenOdd;
    }

    Context(Context parent, Element element) throws SvgException {
        this(parent);
        final NamedNodeMap attributes = element.getAttributes();
        for (int i = 0; i < attributes.getLength(); i++) {
            final Node item = attributes.item(i);
            AttrParser p = PARSER.get(item.getNodeName());
            if (p != null)
                p.parse(this, item.getNodeValue().trim());
        }
    }

    static Context readStyle(Context context, String style) throws SvgException {
        SVGTokenizer t = new SVGTokenizer(style);
        try {
            while (!t.isEOF()) {
                String command = t.readTo(':');
                AttrParser p = PARSER.get(command);
                if (p != null)
                    p.parse(context, t.readTo(';'));
            }
            return context;
        } catch (SVGTokenizer.TokenizerException e) {
            throw new SvgException("invalid svg style: " + style, e);
        }
    }

    Transform getTransform() {
        return tr;
    }

    public Color getStroke() {
        return createColor(stroke, strokeOpacity);
    }

    public Color getFilled() {
        return createColor(fill, fillOpacity);
    }

    private static Color createColor(Color color, float opacity) {
        if (color == null)
            return null;
        if (opacity == 1)
            return color;
        return new Color(color.getRed(), color.getGreen(), color.getBlue(), (int) (255 * opacity));
    }

    public int getThickness() {
        return (int) thickness;
    }

    boolean isFillRuleEvenOdd() {
        return fillRuleEvenOdd;
    }

    Orientation getTextOrientation() {
        if (textAnchor == null)
            return Orientation.LEFTBOTTOM;

        switch (textAnchor) {
            case "end":
                return Orientation.RIGHTBOTTOM;
            case "middle":
                return Orientation.CENTERBOTTOM;
            default:
                return Orientation.LEFTBOTTOM;
        }
    }

    public VectorInterface tr(VectorInterface vector) {
        return vector.transform(tr);
    }

    public VectorInterface v(float x, float y) {
        return new VectorFloat(x, y).transform(tr);
    }

    public VectorInterface v(String xStr, String yStr) {
        float x = xStr.isEmpty() ? 0 : Float.parseFloat(xStr);
        float y = yStr.isEmpty() ? 0 : Float.parseFloat(yStr);
        return v(x, y);
    }

    public float getFontSize() {
        return fontSize;
    }

    void addClasses(String classes) {
        SVGTokenizer t = new SVGTokenizer(classes);
        try {
            while (t.nextIsChar('.')) {
                String key = t.readTo('{');
                String val = t.readTo('}');
                if (classesMap == null)
                    classesMap = new HashMap<>();
                classesMap.put(key, val);
            }
        } catch (SVGTokenizer.TokenizerException e) {
            // ignore errors
        }
    }

    String getCssClass(String key) {
        String v = null;
        if (classesMap != null) v = classesMap.get(key);

        if (v == null && parent != null)
            return  parent.getCssClass(key);

        return v;
    }

    private static void evalClass(Context c, String value) throws SvgException {
        StringTokenizer st = new StringTokenizer(value, ", ");
        while (st.hasMoreTokens()) {
            String cl = st.nextToken();
            String style = c.getCssClass(cl);
            if (style != null)
                readStyle(c, style);
        }
    }

    private interface AttrParser {
        void parse(Context c, String value) throws SvgException;
    }

    private static Color getColorFromString(String v) {
        try {
            SVGTokenizer t = new SVGTokenizer(v);
            if (t.nextIsChar('#')) {
                String c = t.remaining();
                if (c.length() == 3)
                    return new Color(sRGB(c.charAt(0)), sRGB(c.charAt(1)), sRGB(c.charAt(2)));
                else
                    return Color.decode(v);
            } else {
                final String command = t.readCommand();
                switch (command) {
                    case "none":
                        return null;
                    case "rgb":
                        t.expect('(');
                        Color col = new Color(rgb(t), rgb(t), rgb(t));
                        t.expect(')');
                        return col;
                    default:
                        return (Color) Color.class.getField(command.toLowerCase()).get(null);
                }
            }
        } catch (Exception e) {
            return Color.BLACK;
        }
    }

    private static int rgb(SVGTokenizer t) throws SVGTokenizer.TokenizerException {
        float v = t.readFloat();
        if (t.nextIsChar('%'))
            return (int) (v * 2.55f);
        else
            return (int) v;
    }

    private static int sRGB(char c) {
        int v = Character.digit(c, 16);
        return v * 16 + v;
    }

    private static float getFloatFromString(String inp) {
        try {
            return Float.parseFloat(inp);
        } catch (NumberFormatException e) {
            return 1;
        }
    }

    private static float getFontSizeFromString(Context c, String value) {
        SVGTokenizer t = new SVGTokenizer(value);
        try {
            float s = t.readFloat();
            if (t.isEOF())
                return s;
            else if (t.nextIsChar('%'))
                return s * c.getFontSize() / 100f;
            else {
                switch (t.readCommand()) {
                    case "em":
                        return s * c.getFontSize();
                    case "pt":
                    case "px":
                        return s;
                    default:
                        return c.getFontSize();
                }
            }
        } catch (SVGTokenizer.TokenizerException e) {
            return c.getFontSize();
        }
    }

}<|MERGE_RESOLUTION|>--- conflicted
+++ resolved
@@ -49,11 +49,8 @@
         tr = Transform.IDENTITY;
         thickness = 1;
         stroke = Color.BLACK;
-<<<<<<< HEAD
+        fontSize = Style.NORMAL.getFontSize();
         fill = Color.BLACK;
-=======
-        fontSize = Style.NORMAL.getFontSize();
->>>>>>> 6acb0f49
         fillOpacity = 1;
         strokeOpacity = 1;
     }
