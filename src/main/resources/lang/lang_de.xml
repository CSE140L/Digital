--- conflicted
+++ resolved
@@ -837,11 +837,8 @@
         Zyklen entstehen, wenn ein Ausgang eines Gatters auf einen der Eingänge des selben Gatters zurück geführt wird.
         Die Verwendung von Schaltern, FETs oder Relais verursacht ebenfalls Zyklen.</string>
     <string name="err_monoflopRequiresOneClock">Wird ein Monoflop verwendet, muss es genau ein Taktelement geben!</string>
-<<<<<<< HEAD
     <string name="err_couldNotCreateElement_N">Konnte kein Element vom Typ "{0}" erzeugen!</string>
-=======
     <string name="err_centralDefinedRomsAreNotSupported">Zentral definierte ROM-Inhalte werden nicht unterstützt!</string>
->>>>>>> 7e65533c
 
     <string name="key_AddrBits">Adress-Bits</string><!-- ROM, RAMDualPort, RAMSinglePort, RAMSinglePortSel, EEPROM -->
     <string name="key_AddrBits_tt">Anzahl der Adress-Bits, die verwendet werden.</string>
