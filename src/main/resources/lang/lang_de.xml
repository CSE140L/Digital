--- conflicted
+++ resolved
@@ -801,11 +801,8 @@
     <string name="err_invalidNumberFormat_N_N">Der String {0} ist keine Zahl (Pos {1})!</string>
     <string name="err_invalidPinName_N">Der Name &quot;{0}&quot; ist nicht erlaubt!</string>
     <string name="err_whiteSpaceNotAllowedInTT2Name">Im Namen der TT2-Datei ist kein Leerzeichen erlaubt!</string>
-<<<<<<< HEAD
     <string name="err_tableHasToManyResultColumns">Die Tabelle hat zu viele Spalten!</string>
-=======
     <string name="err_errorExportingZip">Fehler beim Schreiben der ZIP-Datei.</string>
->>>>>>> db7afd9a
 
     <string name="key_AddrBits">Adress-Bits</string><!-- ROM, RAMDualPort, RAMSinglePort, RAMSinglePortSel, EEPROM -->
     <string name="key_AddrBits_tt">Anzahl der Adress-Bits, die verwendet werden.</string>
