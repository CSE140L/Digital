<?xml version="1.0" encoding="utf-8"?>
<resources>
    <string name="addr">Address</string>
    <string name="tableOfContent">Table of Contents</string>
    <string name="general">General</string>
    <string name="revision">Revision</string>
    <string name="date">Date</string>
    <string name="maxValue">maximum</string>
    <string name="settings">The following describes the available settings of the simulator.</string>
    <string name="attr_dialogTitle">Attributes</string>
    <string name="attr_openCircuit">Open Circuit</string>
    <string name="attr_openCircuitLabel">Included circuit:</string>
    <string name="attr_openCircuit_tt">Opens the circuit in a new window.</string>
    <string name="attr_help">Help</string>
    <string name="attr_help_tt">Shows a short description of this element.</string>
    <string name="attr_dialogHex">Hex</string>
    <string name="attr_dialogDecimal">Decimal</string>
    <string name="attr_dialogAscii">ASCII</string>
    <string name="attr_dialogHighz">HighZ</string>
    <string name="attr_dialogOctal">Octal</string>
    <string name="attr_dialogBinary">Binary</string>
    <string name="attr_panel_primary">Basic</string>
    <string name="attr_panel_secondary">Advanced</string>
    <string name="btn_discard">Discard Changes</string>
    <string name="btn_edit">Edit</string>
    <string name="btn_editFurther">Continue editing</string>
    <string name="btn_load">Load</string>
    <string name="btn_reload">Reload</string>
    <string name="btn_reload_tt">Reload last HEX file</string>
    <string name="btn_save">Save</string>
    <string name="btn_saveAsHex_tt">Save as HEX file.</string>
    <string name="btn_create">Create</string>
    <string name="btn_create_tt">Create a circuit in a separate window</string>
    <string name="btn_editDetached">Edit detached</string>
    <string name="btn_editDetached_tt">Opens the dialog as a non modal dialog</string>
    <string name="btn_openInBrowser">Browser</string>
    <string name="btn_openInBrowser_tt">Opens help text in the browser. Allows to print the text.</string>
    <string name="btn_clearData">Clear</string>
    <string name="btn_clearData_tt">All values are set to zero!</string>
    <string name="btn_addTransitions">Transitions</string>
    <string name="btn_addTransitions_tt">All possible transitions are added as test cases. Is used to create test cases to test the simulator itself.</string>
    <string name="btn_newName">New Name</string>
    <string name="btn_saveAnyway">Save anyway</string>
    <string name="btn_overwrite">Overwrite</string>
    <string name="btn_apply">Apply</string>
    <string name="btn_editRom_tt">Edits the content of the selected ROM/EEPROM</string>
    <string name="btn_clearRom_tt">Removes the stored data for the selected ROM. The content which is stored in the ROM directly is used instead.</string>
    <string name="btn_saveTemplate">Template</string>
    <string name="btn_saveTemplate_tt">Creates an SVG template which can then be edited with Inkscape.</string>
    <string name="btn_loadSvg">Import</string>
    <string name="btn_loadSvg_tt">Import an SVG file. To create a suitable SVG file, it is easiest to first create
        a SVG template and then edit it.</string>
    <string name="msg_warning">Warning</string>
    <string name="cancel">Cancel</string>
    <string name="digital">Digital</string>
    <string name="expression">Expression</string>
    <string name="elem_Help_inputs">Inputs</string>
    <string name="elem_Help_outputs">Outputs</string>
    <string name="elem_Help_attributes">Attributes</string>


    <!-- logic -->

    <string name="elem_Basic_In">The {0}. input value for the logic operation.</string>
    <string name="elem_Basic_Out">Returns the result of the logic operation.</string>

    <string name="elem_And">And</string>
    <string name="elem_And_tt">Binary AND gate. Returns high only if all inputs are also set high.
        It is also possible to use buses with several bits as inputs and output. In this case, a bitwise AND is executed.
        This means that the lowest bits of all inputs are connected with AND and is output as the lowest bit at the output.
        The same happens with bit 1, bit 2 and so on.
    </string>
    <string name="elem_NAnd">NAnd</string>
    <string name="elem_NAnd_tt">A combination of AND and NOT.
        Returns 0 only if all inputs are set to 1. If one of the inputs is set to 0 the output is set to 1.
        It is also possible to use buses with several bits per input. In this case, the operation is applied to each
        bit of the inputs.
    </string>
    <string name="elem_Or">Or</string>
    <string name="elem_Or_tt">Binary OR gate. Returns a 1 if one of the inputs is set to 1.
        If all inputs are set to 0 the output is also set to 0.
        It is also possible to use buses with several bits as inputs and output. In this case, a bitwise OR is executed.
        This means that the lowest bits of all inputs are connected with OR and is output as the lowest bit at the output.
        The same happens with bit 1, bit 2 and so on.
    </string>
    <string name="elem_NOr">NOr</string>
    <string name="elem_NOr_tt">A combination of OR and NOT.
        Returns a 0 if one of the inputs is set to 1. If all inputs are set to 0 the output is also set to 1.
        It is also possible to use buses with several bits per input. In this case, the operation is applied to each
        bit of the inputs.
    </string>
    <string name="elem_XOr">XOr</string>
    <string name="elem_XOr_tt">If two inputs are used, the output is 0 if both input bits are equal.
        Otherwise the output in set to 1.
        If more than two inputs are used, it behaves like cascaded XOR gates ( A XOR B XOR C = (A XOR B) XOR C ).
        It is also possible to use buses with several bits per input. In this case, the operation is applied to each
        bit of the inputs.
    </string>
    <string name="elem_XNOr">XNOr</string>
    <string name="elem_XNOr_tt">A combination of XOR and NOT. The inputs are combined with the XOR operation.
        The result of this operation than is inverted.
        It is also possible to use buses with several bits per input. In this case, the operation is applied to each
        bit of the inputs.
    </string>
    <string name="elem_Not">Not</string>
    <string name="elem_Not_tt">Inverts the input value. A 1 becomes a 0 and a 0 becomes 1.
        It is also possible to use a bus with several bits per input. In this case, the operation is applied to each
        bit of the inputs.
    </string>
    <string name="elem_Not_pin_in">The input of the NOT gate.</string>
    <string name="elem_Not_pin_out">The inverted input value.</string>
    <string name="elem_LookUpTable">Lookup Table</string>
    <string name="elem_LookUpTable_short">LUT</string>
    <string name="elem_LookUpTable_tt">Gets the output value from a stored table.
        So this gate can emulate every combinatorial gate.
    </string>
    <string name="elem_LookUpTable_pin_in">Input {0}. This input in combination with all other inputs defines the
        address of the stored value to be returned.</string>
    <string name="elem_LookUpTable_pin_out">Returns the stored value at the address set via the inputs.</string>
    <string name="elem_Delay">Delay</string>
    <string name="elem_Delay_tt">Delays the signal by one propagation delay time.
        Delays a signal for an adjustable number of gate delays.
        All other components in Digital have a gate delay of one propagation delay time.
        This component can be used to realize any necessary propagation delay.
    </string>
    <string name="elem_Delay_pin_in">Input of the signal to be delayed.</string>
    <string name="elem_Delay_pin_out">The input signal delayed by one gate delay time.</string>


    <!-- IO -->

    <string name="elem_Out">Output</string>
    <string name="elem_Out_tt">Can be used to display an output signal in a circuit.
        This element is also used to connect a circuit to an embedding circuit.
        In this case the connection is bidirectional.
        Is also used to assign an pin number, if code for a CPLD or FPGA is generated.
    </string>
    <string name="elem_Out_pin_in">This value is used for the output connection.</string>
    <string name="elem_LED">LED</string>
    <string name="elem_LED_tt">A LED can be used to visualize an output value. Accepts a single bit.
        Lights up if the input is set to 1.</string>
    <string name="elem_LED_pin_in">LED Input. LED lights up if the input is set to 1.</string>

    <string name="elem_RGBLED">RGB-LED</string>
    <string name="elem_RGBLED_tt">An RGB LED whose color can be controlled via three inputs.
        At each of the three inputs, a color channel is connected.</string>
    <string name="elem_RGBLED_pin_R">The red color channel.</string>
    <string name="elem_RGBLED_pin_G">The green color channel.</string>
    <string name="elem_RGBLED_pin_B">The blue color channel.</string>

    <string name="elem_PolarityAwareLED">LED with two connections.</string>
    <string name="elem_PolarityAwareLED_tt">LED with connections for the cathode and the anode. The LED lights up,
        if the anode is connected to high and the cathode is connected to low.</string>
    <string name="elem_PolarityAwareLED_pin_A">The anode connection of the LED.</string>
    <string name="elem_PolarityAwareLED_pin_C">The cathode connection of the LED.</string>

    <string name="elem_In">Input</string>
    <string name="elem_In_tt">Can be used to interactively manipulate an input signal in a circuit with the
        mouse. This element is also used to connect a circuit to an embedding circuit.
        In this case the connection is bidirectional.
        Is also used to assign an pin number, if code for a CPLD or FPGA is generated.
    </string>
    <string name="elem_In_pin_out">Gives the value which is connected to this input.</string>

    <string name="elem_DipSwitch">DIP Switch</string>
    <string name="elem_DipSwitch_tt">Simple DIP switch that can output either high or low.</string>
    <string name="elem_DipSwitch_pin_out">The output value of the switch.</string>

    <string name="elem_Clock">Clock Input</string>
    <string name="elem_Clock_tt">A clock signal. Its possible to control it by a real-time clock.
        Depending on the complexity of the circuit, the clock frequency achieved may be less than the selected value.
        If the frequency is greater than 50Hz, the graphic representation of the circuit will no longer be updated at
        every clock cycle so that the wire colors will no longer be updated.
        If the real-time clock is not activated, the clock can be controlled by mouse clicks.
        Is also used to assign an pin number, if code for a CPLD or FPGA is generated.
    </string>
    <string name="elem_Clock_pin_C">Switches between 0 and 1 with the selected clock frequency.</string>
    <string name="elem_Button">Button</string>
    <string name="elem_Button_tt">A simple push button which goes back to its original state when it is released.</string>
    <string name="elem_Button_pin_out">The output signal of the button.</string>
    <string name="elem_ButtonLED">Button with LED</string>
    <string name="elem_ButtonLED_tt">A simple push button which goes back to its original state when it is released.
        The push button has an LED which can be switched via an input signal.</string>
    <string name="elem_ButtonLED_pin_out">The output signal of the button.</string>
    <string name="elem_ButtonLED_pin_in">Input for controlling the LED.</string>
    <string name="elem_Text">Text</string>
    <string name="elem_Text_tt">Shows a text in the circuit.
        Does not affect the simulation.
        The text can be changed in the attribute dialog.
    </string>
    <string name="elem_Rectangle">Rectangle</string>
    <string name="elem_Rectangle_tt">Shows a rectangle in the circuit.
        Does not affect the simulation. If a minus sign is used as the heading, the heading is omitted.
    </string>
    <string name="elem_Probe">Probe</string>
    <string name="elem_Probe_tt">A measurement value which can be shown in the data graph or measurement table.
        This component can be used to easily observe values from embedded circuits.
        Does not affect the simulation.
    </string>
    <string name="elem_Probe_pin_in">The measurement value.</string>


    <!-- IO - more -->

    <string name="elem_LightBulb">Light Bulb</string>
    <string name="elem_LightBulb_tt">Light bulb with two connections. If a current flows, the bulb lights up!
        The direction of the current does not matter. The lamp lights when the inputs have different values.
        The bulb behaves similar to an XOr gate.
    </string>
    <string name="elem_LightBulb_pin_A">Connection</string>
    <string name="elem_LightBulb_pin_B">Connection</string>
    <string name="elem_Seven-Seg">Seven-Segment Display</string>
    <string name="elem_Seven-Seg_tt">Seven Segment Display, every segment has its own control input.</string>
    <string name="elem_Seven-Seg_pin_a">This input controls the upper, horizontal line.</string>
    <string name="elem_Seven-Seg_pin_b">This input controls the upper, right, vertical line.</string>
    <string name="elem_Seven-Seg_pin_c">This input controls the lower, right, vertical line.</string>
    <string name="elem_Seven-Seg_pin_d">This input controls the lower horizontal line.</string>
    <string name="elem_Seven-Seg_pin_e">This input controls the lower, left, vertical line.</string>
    <string name="elem_Seven-Seg_pin_f">This input controls the upper, left, vertical line.</string>
    <string name="elem_Seven-Seg_pin_g">This input controls the middle, horizontal line.</string>
    <string name="elem_Seven-Seg_pin_dp">This input controls the decimal point.</string>
    <string name="elem_Seven-Seg_pin_cc">Common cathode. To turn on the LEDs, this input needs to be low.</string>
    <string name="elem_Seven-Seg_pin_ca">Common anode. To turn on the LEDs, this input needs to be high.</string>
    <string name="elem_Seven-Seg-Hex">Seven-Segment Hex Display</string>
    <string name="elem_Seven-Seg-Hex_tt">Seven Segment Display with a 4 bit hex input</string>
    <string name="elem_Seven-Seg-Hex_pin_d">The value at this input is visualized at the display.</string>
    <string name="elem_Seven-Seg-Hex_pin_dp">This input controls the decimal point.</string>

    <string name="elem_SixteenSeg">16-Segment Display</string>
    <string name="elem_SixteenSeg_tt">The LED input has 16 bits which control the segments. The second input controls the decimal point.</string>
    <string name="elem_SixteenSeg_pin_led">16-bit bus for driving the LEDs.</string>
    <string name="elem_SixteenSeg_pin_dp">This input controls the decimal point.</string>

    <string name="elem_LedMatrix">LED-Matrix</string>
    <string name="elem_LedMatrix_tt">A matrix of LEDs. The LEDs are shown in a separate window.
        The LEDs of a column of the display are controlled by a data word. At another input, the current column is
        selected. So a multiplexed display is realized.
        The LEDs are able to light up indefinitely in the simulation to prevent the display from flickering.
    </string>
    <string name="elem_LedMatrix_pin_r-data">The row state of the LEDs of a column.
        Each bit in this data word represents the state of a row of the current column.</string>
    <string name="elem_LedMatrix_pin_c-addr">The number of the current column whose state is currently visible at the other input.</string>
    <string name="elem_Data">Data Graph</string>
    <string name="elem_Data_tt">Shows a data plot inside of the circuit panel.
        You can plot complete clock cycles or single gate changes.
        Does not affect the simulation.
    </string>
    <string name="elem_RotEncoder">Rotary Encoder</string>
    <string name="elem_RotEncoder_tt">Rotary knob with rotary encoder. Used to detect rotational movements.</string>
    <string name="elem_RotEncoder_pin_A">encoder signal A</string>
    <string name="elem_RotEncoder_pin_B">encoder signal B</string>

    <string name="elem_Keyboard">Keyboard</string>
    <string name="elem_Keyboard_tt">A keyboard that can be used to enter text.
        This component buffers the input, which can then be read out.
        A separate window is opened for the text input.
    </string>
    <string name="elem_Keyboard_pin_C">Clock. A rising edge removes the oldest character from the buffer.</string>
    <string name="elem_Keyboard_pin_en">If high the output D is active and one character is output.
        It also enables the clock input.
    </string>
    <string name="elem_Keyboard_pin_D">The last typed character, or zero if no character is available.
        Output is the 16 bit Java char value.
    </string>
    <string name="elem_Keyboard_pin_av">This output indicates that characters are available.
        It can be used to trigger an interrupt.
    </string>

    <string name="elem_Terminal">Terminal</string>
    <string name="elem_Terminal_tt">You can write ASCII characters to this terminal.
        The terminal opens its own window to visualize the output.
    </string>
    <string name="elem_Terminal_pin_C">Clock. A rising edge writes the value at the input to the terminal window.
    </string>
    <string name="elem_Terminal_pin_D">The data to write to the terminal</string>
    <string name="elem_Terminal_pin_en">A high at this input enables the clock input.</string>

    <string name="elem_VGA">VGA Monitor</string>
    <string name="elem_VGA_tt">Analyzes the incoming video signals and displays the corresponding graphic.
        Since the simulation cannot run in real time, the pixel clock is required in addition to the video signals.</string>
    <string name="elem_VGA_pin_R">The red color component</string>
    <string name="elem_VGA_pin_G">The green color component</string>
    <string name="elem_VGA_pin_B">The blue color component</string>
    <string name="elem_VGA_pin_H">The horizontal synchronization signal</string>
    <string name="elem_VGA_pin_V">The vertical synchronization signal</string>
    <string name="elem_VGA_pin_C">The pixel clock</string>

    <string name="elem_MIDI">MIDI</string>
    <string name="elem_MIDI_tt">Uses the MIDI system to play notes.</string>
    <string name="elem_MIDI_pin_N">Note</string>
    <string name="elem_MIDI_pin_V">Volume</string>
    <string name="elem_MIDI_pin_OnOff">If set, this translates to pressing a keyboard key (key down event),
        if not set, this translates to releasing the key (key up event).
    </string>
    <string name="elem_MIDI_pin_en">Enables the component</string>
    <string name="elem_MIDI_pin_PC">If high, the value at N is used to change the program (instrument).</string>
    <string name="elem_MIDI_pin_C">Clock</string>

    <string name="elem_StepperMotorUnipolar">Stepper Motor, unipolar</string>
    <string name="elem_StepperMotorUnipolar_tt">Unipolar stepper motor with two limit position switches.
        Full step drive, half step drive and wave drive are supported.
    </string>
    <string name="elem_StepperMotorUnipolar_pin_S0">Limit position switch 0, becomes 1 when the motor angle is 0°.
    </string>
    <string name="elem_StepperMotorUnipolar_pin_S1">Limit position switch 1, becomes 1 when the motor angle is 180°.
    </string>
    <string name="elem_StepperMotorUnipolar_pin_P0">Phase 0</string>
    <string name="elem_StepperMotorUnipolar_pin_P1">Phase 1</string>
    <string name="elem_StepperMotorUnipolar_pin_P2">Phase 2</string>
    <string name="elem_StepperMotorUnipolar_pin_P3">Phase 3</string>
    <string name="elem_StepperMotorUnipolar_pin_com">Common center coil connection</string>

    <string name="elem_StepperMotorBipolar">Stepper Motor, bipolar</string>
    <string name="elem_StepperMotorBipolar_tt">Bipolar stepper motor with two limit position switches.
        Full step drive, half step drive and wave drive are supported.
    </string>
    <string name="elem_StepperMotorBipolar_pin_S0">Limit position switch 0, becomes 1 when the motor angle is 0°.
    </string>
    <string name="elem_StepperMotorBipolar_pin_S1">Limit position switch 1, becomes 1 when the motor angle is 180°.
    </string>
    <string name="elem_StepperMotorBipolar_pin_A+">Coil A, positive</string>
    <string name="elem_StepperMotorBipolar_pin_A-">Coil A, negative</string>
    <string name="elem_StepperMotorBipolar_pin_B+">Coil B, positive</string>
    <string name="elem_StepperMotorBipolar_pin_B-">Coil B, negative</string>

    <!-- Wires -->

    <string name="elem_Ground">Ground</string>
    <string name="elem_Ground_tt">A connection to ground. Output is always zero.</string>
    <string name="elem_Ground_pin_out">Output always returns 0.</string>
    <string name="elem_VDD">Supply voltage</string>
    <string name="elem_VDD_tt">A connection to the supply voltage. Output is always one.</string>
    <string name="elem_VDD_pin_out">This output always returns 1.</string>
    <string name="elem_Const">Constant value</string>
    <string name="elem_Const_tt">A component which returns a given value as a simple constant value. The value can be set in the attribute dialog.</string>
    <string name="elem_Const_pin_out">Returns the given value as a constant.</string>
    <string name="elem_Tunnel">Tunnel</string>
    <string name="elem_Tunnel_tt">Connects components without a wire. All tunnel elements, which have the same net name,
        are connected together. Works only locally, so it is not possible to connect different circuits.
        Unnamed tunnels are ignored silently.</string>
    <string name="elem_Tunnel_pin_in">The connection to the tunnel.</string>
    <string name="elem_Splitter">Splitter/Merger</string>
    <string name="elem_Splitter_tt">Splits or creates a wire bundle or a data bus with more than one bit.
        With a bus it is e.g. possible to generate 16-bit connections without having to route 16 individual wires.
        All 16 connections can be merged into one wire.
        The splitter has a direction, meaning it can only transmit signals in one direction.
    </string>
    <string name="elem_Splitter_pin_in">The input bits {0}.</string>
    <string name="elem_Splitter_pin_in_one">The input bit {0}.</string>
    <string name="elem_Splitter_pin_out">The output bits {0}.</string>
    <string name="elem_Splitter_pin_out_one">The output bit {0}.</string>

    <string name="elem_BusSplitter">Bidirectional Splitter</string>
    <string name="elem_BusSplitter_tt">Can be used for data buses and simplifies especially the construction of
        memory modules in a DIL package, as the implementation of the data bus is simplified.</string>
    <string name="elem_BusSplitter_pin_OE">When set, the value at the common data terminal D is output to the bit
        outputs D[i], if not, the bits D[i] are output to the common output D.</string>
    <string name="elem_BusSplitter_pin_D">The common data connection.</string>
    <string name="elem_BusSplitter_pin_D_N">The data bit {0} of the bus splitter.</string>

    <string name="elem_PullUp">Pull-Up Resistor</string>
    <string name="elem_PullUp_tt">If a net is in a HighZ state, this resistor pulls the net to high.
        In any other case this component has no effect.
    </string>
    <string name="elem_PullUp_pin_out">A "weak high".</string>
    <string name="elem_PullDown">Pull-Down Resistor</string>
    <string name="elem_PullDown_tt">If the net is in a HighZ state, this resistor pulls the net to ground.
        In any other case this component has no effect.
    </string>
    <string name="elem_PullDown_pin_out">A "weak low".</string>
    <string name="elem_Driver">Driver</string>
    <string name="elem_Driver_tt">A driver can be used to connect a signal value to another wire.
        The driver is controlled by the sel input.
        If the sel input is low, the output is in high z state.
        If the sel input is high, the output is set to the input value.
    </string>
    <string name="elem_Driver_pin_in">The input value of the driver.</string>
    <string name="elem_Driver_pin_sel">Pin to control the driver.
        If its value is 1 the input is set to the output.
        If the value is 0, the output is in high z state.
    </string>
    <string name="elem_Driver_pin_out">If the sel input is 1 the input is given to this output.
        If the sel input is 0, this output is in high z state.
    </string>
    <string name="elem_DriverInvSel">Driver, inverted select</string>
    <string name="elem_DriverInvSel_tt">A driver can be used to connect a data word to another line.
        The driver is controlled by the sel input.
        If the sel input is high, the output is in high z state.
        If the sel input is low, the output is set to the input value.
    </string>
    <string name="elem_DriverInvSel_pin_in">The input value of the driver.</string>
    <string name="elem_DriverInvSel_pin_sel">Pin to control the driver.
        If its value is 0 the input is given to the output.
        If the value is 1, the output is in high z state.
    </string>
    <string name="elem_DriverInvSel_pin_out">If the sel input is 0 the input is given to this output.
        If the sel input is 1, this output is in high z state.
    </string>

    <string name="elem_PinControl">Pin Control</string>
    <string name="elem_PinControl_tt">Control logic for a bidirectional pin.
        This component is necessary only in the context of VHDL or Verilog generation, in order to create a
        bidirectional HDL port!
        If you don't want to use a bidirectional IO-port on an FPGA, don't use this component!
        The PinControl component cannot be used in an embedded circuit! It is only allowed at the top level circuit!
    </string>
    <string name="elem_PinControl_pin_wr">The data to be output.</string>
    <string name="elem_PinControl_pin_oe">Activates the output.</string>
    <string name="elem_PinControl_pin_rd">The data to be read.</string>
    <string name="elem_PinControl_pin_pin">The connector for the actual pin. Only a single output should be connected
        here.
    </string>

    <!-- Plexers  -->

    <string name="elem_Multiplexer">Multiplexer</string>
    <string name="elem_Multiplexer_tt">A component which uses the value of the sel pin to decide which input value is
        set to the output.
    </string>
    <string name="elem_Multiplexer_input">The {0}. data input of the multiplexer.</string>
    <string name="elem_Multiplexer_output">The value of the selected input.</string>
    <string name="elem_Multiplexer_pin_sel">This input is used to select the data input which is output.</string>
    <string name="elem_Demultiplexer">Demultiplexer</string>
    <string name="elem_Demultiplexer_tt">A component that can output the input value to one of the outputs.
        The other outputs are set to the default value.</string>
    <string name="elem_Demultiplexer_pin_sel">This pin selects the output to use.</string>
    <string name="elem_Demultiplexer_pin_in">The value of this input is given to the selected data output.</string>
    <string name="elem_Demultiplexer_output">Data output {0}.</string>
    <string name="elem_Decoder">Decoder</string>
    <string name="elem_Decoder_tt">One selectable output pin is 1, all other outputs are set to 0.</string>
    <string name="elem_Decoder_output">Output {0}. This output is 1 if selected by the sel input.</string>
    <string name="elem_Decoder_pin_sel">This input selects the enabled output.
        The selected output is set to 1. All other outputs are set to 0.</string>
    <string name="elem_BitSelector">Bit Selector</string>
    <string name="elem_BitSelector_tt">Selects a single bit from a data bus.</string>
    <string name="elem_BitSelector_pin_in">The input bus</string>
    <string name="elem_BitSelector_pin_sel">This input selects the bit</string>
    <string name="elem_BitSelector_pin_out">The selected bit.</string>

    <string name="elem_PriorityEncoder">Priority Encoder</string>
    <string name="elem_PriorityEncoder_short">Priority</string>
    <string name="elem_PriorityEncoder_tt">If one of the inputs is set, its number is output.
        If several inputs are set at the same time, the highest number is output.</string>
    <string name="elem_PriorityEncoder_pin_num">Number of the set input.</string>
    <string name="elem_PriorityEncoder_pin_any">If this output is set, at least one of the inputs is set.</string>
    <string name="elem_PriorityEncoder_input">The {0}. input of the priority encoder.</string>

    <!-- flip flops-->

    <string name="elem_RS_FF_AS">RS-Flip-flop</string>
    <string name="elem_RS_FF_AS_short">RS</string>
    <string name="elem_RS_FF_AS_tt">A component to store a single bit.
        Provides the functions "set" and "reset" to set or reset the stored bit.
        If both inputs are switched to one, both outputs also output a one.
        If both inputs switch back to zero at the same time, the final state is random.
    </string>
    <string name="elem_RS_FF_AS_pin_S">The set input.</string>
    <string name="elem_RS_FF_AS_pin_R">The reset input.</string>
    <string name="elem_RS_FF_AS_pin_Q">Returns the stored value.</string>
    <string name="elem_RS_FF_AS_pin_~Q">Returns the inverted stored value.</string>

    <string name="elem_RS_FF">RS-Flip-flop, clocked</string>
    <string name="elem_RS_FF_short">RS</string>
    <string name="elem_RS_FF_tt">A component to store a single bit.
        Provides the functions "set" and "reset" to set or reset the stored bit.
        If both inputs (S, R) are set at the rising edge of the clock, the final state is random.
    </string>
    <string name="elem_RS_FF_pin_S">The set input.</string>
    <string name="elem_RS_FF_pin_C">The clock input. A rising edge initiates a state transition.</string>
    <string name="elem_RS_FF_pin_R">The reset input.</string>
    <string name="elem_RS_FF_pin_Q">Returns the stored value.</string>
    <string name="elem_RS_FF_pin_~Q">Returns the inverted stored value.</string>
    <string name="elem_JK_FF">JK-Flip-flop</string>
    <string name="elem_JK_FF_short">JK</string>
    <string name="elem_JK_FF_tt">Has the possibility to store (J=K=0), set (J=1, K=0), reset (J=0, K=1) or toggle (J=K=1) the stored value.
        A change of state takes place only at a rising edge at the clock input C.</string>
    <string name="elem_JK_FF_pin_J">The set input of the flip-flop.</string>
    <string name="elem_JK_FF_pin_C">The clock input. A rising edge initiates a state change.</string>
    <string name="elem_JK_FF_pin_K">The reset input of the flip-flop.</string>
    <string name="elem_JK_FF_pin_Q">Returns the stored value.</string>
    <string name="elem_JK_FF_pin_~Q">Returns the inverted stored value.</string>
    <string name="elem_D_FF">D-Flip-flop</string>
    <string name="elem_D_FF_short">D</string>
    <string name="elem_D_FF_tt">A component used to store a value.
        The value on pin D is stored on a rising edge of the clock pin C.
        The bit width can be selected, which allows to store multiple bits.
    </string>
    <string name="elem_D_FF_pin_D">Input of the bit to be stored.</string>
    <string name="elem_D_FF_pin_C">Clock pin to store a value.
        The value on input D is stored on a rising edge of this pin.</string>
    <string name="elem_D_FF_pin_Q">Returns the stored value.</string>
    <string name="elem_D_FF_pin_~Q">Returns the inverted stored value.</string>
    <string name="elem_T_FF">T-Flip-Flop</string>
    <string name="elem_T_FF_short">T</string>
    <string name="elem_T_FF_tt">Stores a single bit. Toggles the state on a rising edge at input C.</string>
    <string name="elem_T_FF_pin_T">Enables the toggle function.</string>
    <string name="elem_T_FF_pin_C">Clock input. A rising edge toggles the output, if input T is set to 1.</string>
    <string name="elem_T_FF_pin_Q">Returns the stored value.</string>
    <string name="elem_T_FF_pin_~Q">Returns the inverted stored value.</string>
    <string name="elem_JK_FF_AS">JK-Flip-flop, asynchronous</string>
    <string name="elem_JK_FF_AS_short">JK-AS</string>
    <string name="elem_JK_FF_AS_tt">Has the possibility to store (J=K=0), set (J=1, K=0), reset (J=0, K=1) or toggle (J=K=1) the stored value.
        A change of state takes place only at a rising edge at the clock input C.
        There are two additional inputs which set or reset the state immediately without a clock signal.
    </string>
    <string name="elem_JK_FF_AS_pin_J">The set input of the flip-flop.</string>
    <string name="elem_JK_FF_AS_pin_C">The Clock input. A rising edge initiates a state change.</string>
    <string name="elem_JK_FF_AS_pin_K">The reset input of the flip-flop.</string>
    <string name="elem_JK_FF_AS_pin_Q">Returns the stored value.</string>
    <string name="elem_JK_FF_AS_pin_~Q">Returns the inverted stored value.</string>
    <string name="elem_JK_FF_AS_pin_Set">asynchronous set. A high value at this input sets the flip-flop.</string>
    <string name="elem_JK_FF_AS_pin_Clr">asynchronous clear. A high value at this input clears the flip-flop.</string>
    <string name="elem_D_FF_AS">D-Flip-flop, asynchronous</string>
    <string name="elem_D_FF_AS_short">D-AS</string>
    <string name="elem_D_FF_AS_tt">A component used to store a value.
        The value on pin D is stored on a rising edge of the clock pin C.
        There are two additional inputs which set or reset the state immediately without a clock signal.
        The bit width can be selected, which allows to store multiple bits.
    </string>
    <string name="elem_D_FF_AS_pin_D">Input of the bit to be stored.</string>
    <string name="elem_D_FF_AS_pin_C">Control pin to store a bit. The bit on input D is stored on a rising edge of this pin.</string>
    <string name="elem_D_FF_AS_pin_Q">Returns the stored value.</string>
    <string name="elem_D_FF_AS_pin_~Q">Returns the inverted stored value.</string>
    <string name="elem_D_FF_AS_pin_Set">asynchronous set. If set to one, all stored bits are set to one.</string>
    <string name="elem_D_FF_AS_pin_Clr">asynchronous clear. If set to one, all stored bits are set to zero.</string>

    <string name="elem_Monoflop">Monoflop</string>
    <string name="elem_Monoflop_short">Mono</string>
    <string name="elem_Monoflop_tt">The monoflop is set at a rising edge at the clock input.
        After a configurable delay time, the monoflop will be cleared automatically.
        The monoflop is retriggerable. It can only be used if there is exactly one clock component present in the circuit.
        This clock component is used as time base to measure the time delay.
    </string>
    <string name="elem_Monoflop_pin_R">Reset Input. A high value clears the monoflop.</string>
    <string name="elem_Monoflop_pin_C">The Clock input. A rising edge sets the monoflop.</string>
    <string name="elem_Monoflop_pin_Q">output</string>
    <string name="elem_Monoflop_pin_~Q">inverted output</string>

    <!-- Memory -->

    <string name="elem_Register">Register</string>
    <string name="elem_Register_short">Reg</string>
    <string name="elem_Register_tt">A component to store values. The bit width of the data word can be selected.
        Unlike a D flip-flop, the register provides an input which enables the clock.</string>
    <string name="elem_Register_pin_D">Input pin of the data word to be stored.</string>
    <string name="elem_Register_pin_C">Clock input. A rising edge stores the value at the D pin.</string>
    <string name="elem_Register_pin_en">Enable pin. Storing a value works only if this pin is set high.</string>
    <string name="elem_Register_pin_Q">Returns the stored value.</string>
    <string name="elem_ROM">ROM</string>
    <string name="elem_ROM_tt">A non-volatile memory component.
        The stored data can be edited in the attributes dialog.
    </string>
    <string name="elem_ROM_pin_A">This pin defines the address of data word to be output.</string>
    <string name="elem_ROM_pin_D">The selected data word if the sel input is high.</string>
    <string name="elem_ROM_pin_sel">If the input is high, the output is activated. If it is low, the data output is in high Z state.</string>

    <string name="elem_RAMDualPort">RAM, separated Ports</string>
    <string name="elem_RAMDualPort_short">RAM</string>
    <string name="elem_RAMDualPort_tt">A RAM module with separate inputs for storing and output for reading the stored data.</string>
    <string name="elem_RAMDualPort_pin_A">The address to read from or write to.</string>
    <string name="elem_RAMDualPort_pin_C">Clock input</string>
    <string name="elem_RAMDualPort_pin_Din">The data to be stored in the RAM.</string>
    <string name="elem_RAMDualPort_pin_D">The data output pin</string>
    <string name="elem_RAMDualPort_pin_ld">If this input is high the output is activated and the data is visible at the output.</string>
<<<<<<< HEAD
    <string name="elem_RAMDualPort_pin_str">If this input is high and when the clock becomes high, the data is stored.</string>
=======
    <string name="elem_RAMDualPort_pin_str">If this input is high and when the clock becomes high, the data is stored.
    </string>
>>>>>>> d0797644

    <string name="elem_BlockRAMDualPort">Block-RAM, separated ports</string>
    <string name="elem_BlockRAMDualPort_short">RAM</string>
    <string name="elem_BlockRAMDualPort_tt">A RAM module with separate inputs for storing and output for reading the
        stored data. This RAM only updates its output on a rising edge of the clock input.
        This allows the usage of Block RAM on an FPGA.
    </string>
    <string name="elem_BlockRAMDualPort_pin_A">The address to read from or write to.</string>
    <string name="elem_BlockRAMDualPort_pin_C">Clock input</string>
    <string name="elem_BlockRAMDualPort_pin_Din">The data to be stored in the RAM.</string>
    <string name="elem_BlockRAMDualPort_pin_D">The data output pin</string>
<<<<<<< HEAD
    <string name="elem_BlockRAMDualPort_pin_str">If this input is high and when the clock becomes high, the data is stored.</string>
=======
    <string name="elem_BlockRAMDualPort_pin_str">If this input is high and when the clock becomes high, the data is
        stored.
    </string>
>>>>>>> d0797644

    <string name="elem_EEPROMDualPort">EEPROM, separated Ports</string>
    <string name="elem_EEPROMDualPort_short">EEPROM</string>
    <string name="elem_EEPROMDualPort_tt">A EEPROM module with separate inputs for storing and output for reading the stored data.</string>
    <string name="elem_EEPROMDualPort_pin_A">The address to read from or write to.</string>
    <string name="elem_EEPROMDualPort_pin_C">Clock input</string>
    <string name="elem_EEPROMDualPort_pin_Din">The data to be stored in the EEPROM.</string>
    <string name="elem_EEPROMDualPort_pin_D">The data output pin</string>
    <string name="elem_EEPROMDualPort_pin_ld">If this input is high the output is activated and the data is visible at the output.</string>
<<<<<<< HEAD
    <string name="elem_EEPROMDualPort_pin_str">If this input is high and when the clock becomes high, the data is stored.</string>
=======
    <string name="elem_EEPROMDualPort_pin_str">If this input is high and when the clock becomes high, the data is
        stored.
    </string>
>>>>>>> d0797644

    <string name="elem_RAMSinglePort">RAM, bidirectional Port</string>
    <string name="elem_RAMSinglePort_short">RAM</string>
    <string name="elem_RAMSinglePort_tt">A RAM module with a bidirectional pin for reading and writing the data.</string>
    <string name="elem_RAMSinglePort_pin_A">The address to read and write.</string>
    <string name="elem_RAMSinglePort_pin_C">Clock</string>
    <string name="elem_RAMSinglePort_pin_D">The bidirectional data connection.</string>
    <string name="elem_RAMSinglePort_pin_ld">If this input is high the output is activated and the data is visible at the output.</string>
<<<<<<< HEAD
    <string name="elem_RAMSinglePort_pin_str">If this input is high when the clock becomes high, the data is stored.</string>
=======
    <string name="elem_RAMSinglePort_pin_str">If this input is high when the clock becomes high, the data is stored.
    </string>
>>>>>>> d0797644
    <string name="elem_RAMSinglePortSel">RAM, Chip Select</string>
    <string name="elem_RAMSinglePortSel_short">RAM</string>
    <string name="elem_RAMSinglePortSel_tt">A RAM module with a bidirectional connection for reading and writing the data.
        If the CS input is low, the component is disabled.
        This allows to build a larger RAM from some smaller RAMs and a address decoder.
        The write cycle works as follows: By setting CS to high, the component is selected.
        A rising edge at WE latches the address, and the following falling edge at WE stores the data.
    </string>
    <string name="elem_RAMSinglePortSel_pin_A">The address to read and write.</string>
    <string name="elem_RAMSinglePortSel_pin_WE">If set to high the data is written to the RAM.</string>
    <string name="elem_RAMSinglePortSel_pin_D">The bidirectional data connection.</string>
    <string name="elem_RAMSinglePortSel_pin_CS">If this input is high, this RAM is enabled. Otherwise the output is always in high Z state.</string>
    <string name="elem_RAMSinglePortSel_pin_OE">If this input is high, the stored value is output.</string>
    <string name="elem_EEPROM">EEPROM</string>
    <string name="elem_EEPROM_tt">A EEPROM module with a bidirectional connection for reading and writing the data.
        If the CS input is low, the component is disabled.
        The data content is stored like in a ROM. It is thus preserved when the simulation is terminated and restarted.
        The write cycle works as follows: By setting CS to high, the component is selected.
        A rising edge at WE latches the address, and the following falling edge at WE stores the data.
    </string>
    <string name="elem_EEPROM_pin_A">The address to read and write.</string>
    <string name="elem_EEPROM_pin_WE">If set to high the data is written to the EEPROM.</string>
    <string name="elem_EEPROM_pin_D">The bidirectional data connection.</string>
    <string name="elem_EEPROM_pin_CS">If this input is high, this EEPROM is enabled. Otherwise the output is always in high Z state.</string>
    <string name="elem_EEPROM_pin_OE">If this input is high, the stored value is output.</string>
    <string name="elem_GraphicCard">Graphic RAM</string>
    <string name="elem_GraphicCard_short">Gr-RAM</string>
    <string name="elem_GraphicCard_tt">Used to show a bitmap graphic. This element behaves like a RAM. In addition it
        shows its content on a graphic screen. Every pixel is represented by a memory address. The value stored defines
        the color of the pixel, using a fixed color palette. There are two screen buffers implemented to support page
        flipping. The input B selects which buffer is shown. Thus, the total memory size is dx * dy * 2 words.
        The palette used is structured as follows: The indices 0-9 correspond to the colors white, black, red, green,
        blue, yellow, cyan, magenta, orange and pink. The indices 32-63 map gray values and the indices 64-127
        represent 64 color values each with two bits per color channel.
        This results in a simple palette that can be addressed with only 7-bit.
        If the architecture supports a 16-bit index, from Index 0x8000, a high-color mode with 5 bits per color channel
        can be used, which enables 32768 colors.
    </string>
    <string name="elem_GraphicCard_pin_A">The address to read and write.</string>
<<<<<<< HEAD
    <string name="elem_GraphicCard_pin_str">If this input is high when the clock becomes high, the data is stored.</string>
=======
    <string name="elem_GraphicCard_pin_str">If this input is high when the clock becomes high, the data is stored.
    </string>
>>>>>>> d0797644
    <string name="elem_GraphicCard_pin_C">Clock</string>
    <string name="elem_GraphicCard_pin_ld">If this input is high the output is activated and the data is visible at the output.</string>
    <string name="elem_GraphicCard_pin_B">Selects the screen buffer to show.</string>
    <string name="elem_GraphicCard_pin_D">The bidirectional data connection.</string>

    <string name="elem_RAMDualAccess">RAM, Dual Port</string>
    <string name="elem_RAMDualAccess_short">RAM</string>
    <string name="elem_RAMDualAccess_tt">RAM with one port that allows to write to and read from the RAM, and a second
        read only port.
        This second port can be used to give some graphic logic access to the memory contents. In this way, a processor
        can write to the RAM, and a graphics logic can simultaneously read from the RAM.</string>
    <string name="elem_RAMDualAccess_pin_1D">Output Port 1</string>
    <string name="elem_RAMDualAccess_pin_2D">Output Port 2</string>
    <string name="elem_RAMDualAccess_pin_1A">The address at which port 1 is read or written.</string>
    <string name="elem_RAMDualAccess_pin_2A">The address used to read via port 2.</string>
    <string name="elem_RAMDualAccess_pin_C">Clock</string>
    <string name="elem_RAMDualAccess_pin_1Din">The data to be stored in the RAM.</string>
    <string name="elem_RAMDualAccess_pin_ld">If this input is high the output is activated and the data is visible at the output 1D.</string>
<<<<<<< HEAD
    <string name="elem_RAMDualAccess_pin_str">If this input is high and when the clock becomes high, the data is stored.</string>
=======
    <string name="elem_RAMDualAccess_pin_str">If this input is high and when the clock becomes high, the data is
        stored.
    </string>
>>>>>>> d0797644

    <string name="elem_RegisterFile">Register File</string>
    <string name="elem_RegisterFile_short">Register</string>
    <string name="elem_RegisterFile_tt">Memory with one port that allows to write and two ports that allow to read from
        the memory simultaneously. Can be used to implement processor registers.
        Two registers can be read simultaneously and a third can be written.</string>
    <string name="elem_RegisterFile_pin_Da">Output Port A</string>
    <string name="elem_RegisterFile_pin_Db">Output Port B</string>
    <string name="elem_RegisterFile_pin_Ra">The register which is visible at port A.</string>
    <string name="elem_RegisterFile_pin_Rb">The register which is visible at port B.</string>
    <string name="elem_RegisterFile_pin_Rw">The register into which the data is written.</string>
<<<<<<< HEAD
    <string name="elem_RegisterFile_pin_we">If this input is high and when the clock becomes high, the data is stored.</string>
=======
    <string name="elem_RegisterFile_pin_we">If this input is high and when the clock becomes high, the data is stored.
    </string>
>>>>>>> d0797644
    <string name="elem_RegisterFile_pin_C">Clock</string>
    <string name="elem_RegisterFile_pin_Din">The data to be stored in the register Rw.</string>

    <string name="elem_Counter">Counter</string>
    <string name="elem_Counter_short">Counter</string>
    <string name="elem_Counter_tt">A simple counter component. The clock input increases the counter.
        Can be reset back to 0 with the clr input.
        The number of bits can be set in the attribute dialog.</string>
    <string name="elem_Counter_pin_C">The clock input. A rising edge increases the counter.</string>
    <string name="elem_Counter_pin_clr">Synchronous reset of the counter if set to 1.</string>
    <string name="elem_Counter_pin_out">Returns the counted value.</string>
    <string name="elem_Counter_pin_ovf">Overflow output. This pin is set to 1 if the counter is on its maximal value
        and the en input is set to 1.
    </string>
    <string name="elem_Counter_pin_en">If set to 1 the counter is enabled!</string>

    <string name="elem_CounterPreset">Counter with preset</string>
    <string name="elem_CounterPreset_tt">A counter whose value can be set. In addition, a maximum value and a counting
        direction can be specified.
    </string>
    <string name="elem_CounterPreset_short">Counter</string>
    <string name="elem_CounterPreset_pin_out">Returns the counted value.</string>
    <string name="elem_CounterPreset_pin_ovf">Overflow output. It is set to 1 if the 'en' input is set to 1 and if the
<<<<<<< HEAD
    counter reaches its maximum value when counting up, or has reached 0 when counting down.</string>
=======
        counter reaches its maximum value when counting up, or has reached 0 when counting down.
    </string>
>>>>>>> d0797644
    <string name="elem_CounterPreset_pin_C">The clock input. A rising edge increases or decreases the counter.</string>
    <string name="elem_CounterPreset_pin_clr">Synchronous reset of the counter if set to 1.</string>
    <string name="elem_CounterPreset_pin_en">If set to 1 the counter is enabled!</string>
    <string name="elem_CounterPreset_pin_dir">Specifies the counting direction. A 0 means upwards.</string>
<<<<<<< HEAD
    <string name="elem_CounterPreset_pin_ld">If set, the value at input 'in' is stored in the counter at the next clock signal.</string>
=======
    <string name="elem_CounterPreset_pin_ld">If set, the value at input 'in' is stored in the counter at the next clock
        signal.
    </string>
>>>>>>> d0797644
    <string name="elem_CounterPreset_pin_in">This data word is stored in the counter when ld is set.</string>


    <!--Arithmetic -->

    <string name="elem_Add">Adder</string>
    <string name="elem_Add_short">Add</string>
    <string name="elem_Add_tt">A component for simple add calculations.
        Adds the two integer values from input a and input b (a+b).
        The result will be incremented by one if the carry input is set.</string>
    <string name="elem_Add_pin_a">First input to add.</string>
    <string name="elem_Add_pin_b">Second input to add.</string>
    <string name="elem_Add_pin_c_i">Carry input, if set the result is incremented by one.</string>
    <string name="elem_Add_pin_s">The result of the addition</string>
    <string name="elem_Add_pin_c_o">Carry output. If set there was an overflow.</string>
    <string name="elem_Sub">Subtract</string>
    <string name="elem_Sub_short">Sub</string>
    <string name="elem_Sub_tt">A component for simple subtractions.
        Subtracts binary numbers on input a and input b (a-b).
        If the carry input is set to 1 the result is decremented by 1.</string>
    <string name="elem_Sub_pin_c_i">Carry input, if set the result is decremented by one.</string>
    <string name="elem_Sub_pin_a">Input a for subtraction.</string>
    <string name="elem_Sub_pin_b">Input b for subtraction.</string>
    <string name="elem_Sub_pin_s">Output returns the result of the subtraction.</string>
    <string name="elem_Sub_pin_c_o">Output returns 1 if an overflow occurred.</string>
    <string name="elem_Mul">Multiply</string>
    <string name="elem_Mul_short">Mul</string>
    <string name="elem_Mul_tt">A component for multiplication.
        Multiplies the integer numbers on input pin a and input pin b.
    </string>
    <string name="elem_Mul_pin_a">Input a for multiplication.</string>
    <string name="elem_Mul_pin_b">Input b for multiplication.</string>
    <string name="elem_Mul_pin_mul">Output for the result of the multiplication.</string>
    <string name="elem_Div">Division</string>
    <string name="elem_Div_short">Div</string>
    <string name="elem_Div_tt">A component for division.
        Divides the integer applied to input a by the integer applied to input b.
        If the divisor is zero, it is divided by one instead.
        In signed division, the remainder is always positive.
    </string>
    <string name="elem_Div_pin_a">dividend</string>
    <string name="elem_Div_pin_b">divisor</string>
    <string name="elem_Div_pin_q">quotient</string>
    <string name="elem_Div_pin_r">remainder</string>
    <string name="elem_BarrelShifter">Barrel shifter</string>
    <string name="elem_BarrelShifter_short">Shift</string>
    <string name="elem_BarrelShifter_tt">A component for bit shifting.
        Shifts the input value by the number of bits given by the shift input.</string>
    <string name="elem_BarrelShifter_pin_in">Input with bits to be shifted.</string>
    <string name="elem_BarrelShifter_pin_shift">Input with shift width.</string>
    <string name="elem_BarrelShifter_pin_out">Output with shifted value.</string>
    <string name="elem_Comparator">Comparator</string>
    <string name="elem_Comparator_tt">A component for comparing bit values.
        Compares the binary numbers on input pin a and input pin b and sets the corresponding outputs.</string>
    <string name="elem_Comparator_pin_a">Input a to compare.</string>
    <string name="elem_Comparator_pin_b">Input b to compare.</string>
    <string name="elem_Comparator_pin_=">Output is 1 if input a equals input b</string>
    <string name="elem_Comparator_pin_&gt;">Output is 1 if input a is greater then input b</string>
    <string name="elem_Comparator_pin_&lt;">Output is 1 if input a is less then input b</string>
    <string name="elem_Neg">Negation</string>
    <string name="elem_Neg_short">Neg</string>
    <string name="elem_Neg_tt">Negation in the 2th complement</string>
    <string name="elem_Neg_pin_in">Input of the data word to be negated in 2th complement</string>
    <string name="elem_Neg_pin_out">Returns the result of the negation in 2th complement.</string>
    <string name="elem_BitExtender">Sign extender</string>
    <string name="elem_BitExtender_short">SignEx</string>
    <string name="elem_BitExtender_tt">Increases the bit width of a signed value keeping the values sign.
        If the input is a single bit, this bit will be output on all output bits.
    </string>
    <string name="elem_BitExtender_pin_in">Input value.
        The input bit width must be smaller than the output bit width!</string>
    <string name="elem_BitExtender_pin_out">Extended input value.
        The input bit width must be smaller than the output bit width!</string>
    <string name="elem_BitCount">Bit counter</string>
    <string name="elem_BitCount_short">Bit count</string>
    <string name="elem_BitCount_tt">Returns the number of 1-bits in the input value.</string>
    <string name="elem_BitCount_pin_in">The input which 1-bits are counted.</string>
    <string name="elem_BitCount_pin_out">Outputs the number of 1-bits.</string>


    <!-- Switches -->

    <string name="elem_DiodeForward">Diode to VDD</string>
    <string name="elem_DiodeForward_tt">A simplified unidirectional diode, used to pull a wire to VDD.
        It is used to implement a wired OR.
        So it is necessary to connect a pull down resistor to the diodes output.
        In the simulation the diode behaves like an active gate with a trivalent truth table:
<<<<<<< HEAD
        If the input high, the output is also high. In all other cases (input is low or high z) the output is in high z state.
=======
        If the input high, the output is also high. In all other cases (input is low or high z) the output is in high z
        state.
>>>>>>> d0797644
        So two anti parallel connected diodes can keep each other in high state, which is not possible with real diodes.
        This is an ideal diode: There is no voltage drop across a forward-biased diode.</string>
    <string name="elem_DiodeForward_pin_in">If the input is high also the output is high. In all other cases the output is in high z state.</string>
    <string name="elem_DiodeForward_pin_out">If the input is high also the output is high. In all other cases the output is in high z state.</string>
    <string name="elem_DiodeBackward">Diode to Ground</string>
    <string name="elem_DiodeBackward_tt">A simplified unidirectional diode, used to pull a wire to ground. It is used to
        implement a wired AND.
        So it is necessary to connect a pull up resistor to the diodes output.
<<<<<<< HEAD
        If the input low, the output is also low. In the other cases (input is high or high z) the output is in high z state.
=======
        If the input low, the output is also low. In the other cases (input is high or high z) the output is in high z
        state.
>>>>>>> d0797644
        So two anti parallel connected diodes can keep each other in low state, which is not possible with real diodes.
        So this is a ideal diode: There is no voltage drop across a forward-biased diode.</string>
    <string name="elem_DiodeBackward_pin_in">If the input is low also the output is low. In all other cases the output is in high z state.</string>
    <string name="elem_DiodeBackward_pin_out">If the input is low also the output is low. In all other cases the output is in high z state.</string>
    <string name="elem_Switch">Switch</string>
    <string name="elem_Switch_tt">Simple switch.
        There is no gate delay: A signal change is propagated immediately.</string>
    <string name="elem_Switch_pin">One of the connections of the switch.</string>

    <string name="elem_SwitchDT">Double Throw Switch</string>
    <string name="elem_SwitchDT_tt">Double Throw Switch.
        There is no gate delay: A signal change is propagated immediately.</string>

    <string name="elem_Fuse">Fuse</string>
    <string name="elem_Fuse_tt">A fuse used to build a one time programmable memory.</string>
    <string name="elem_Fuse_pin_out1">One of the connections of the fuse.</string>
    <string name="elem_Fuse_pin_out2">One of the connections of the fuse.</string>
    <string name="elem_Relay">Relay</string>
    <string name="elem_Relay_tt">A relay is a switch which can be controlled by a coil.
        If a current flows through the coil, the switch is closed or opened.
        There is no flyback diode so the current direction does not matter.
        The switch is actuated if the inputs have different values.
<<<<<<< HEAD
        The relay behaves similar to an XOr gate.</string>
=======
        The relay behaves similar to an XOr gate.
    </string>
>>>>>>> d0797644
    <string name="elem_Relay_pin_in1">One of the inputs to control the relay.</string>
    <string name="elem_Relay_pin_in2">One of the inputs to control the relay.</string>
    <string name="elem_RelayDT">Double Throw Relay</string>
    <string name="elem_RelayDT_tt">A relay is a switch which can be controlled by a coil.
        If a current flows through the coil, the switch is closed or opened.
        There is no flyback diode so the current direction does not matter.
        The switch is actuated if the inputs have different values.
<<<<<<< HEAD
        The relay behaves similar to an XOr gate.</string>
=======
        The relay behaves similar to an XOr gate.
    </string>
>>>>>>> d0797644
    <string name="elem_RelayDT_pin_in1">One of the inputs to control the relay.</string>
    <string name="elem_RelayDT_pin_in2">One of the inputs to control the relay.</string>
    <string name="elem_PFET">P-Channel FET</string>
    <string name="elem_PFET_tt">P-Channel Field Effect Transistor.
        The bulk is connected to the pos. voltage rail and the transistor is simulated without a body diode.
    </string>
    <string name="elem_PFET_pin_G">Gate</string>
    <string name="elem_PFET_pin_S">Source</string>
    <string name="elem_PFET_pin_D">Drain</string>
    <string name="elem_NFET">N-Channel FET</string>
    <string name="elem_NFET_tt">N-Channel Field Effect Transistor.
        The bulk is connected to ground and the transistor is simulated without a body diode.
    </string>
    <string name="elem_NFET_pin_G">Gate</string>
    <string name="elem_NFET_pin_S">Source</string>
    <string name="elem_NFET_pin_D">Drain</string>
    <string name="elem_FGPFET">P-Channel floating gate FET</string>
    <string name="elem_FGPFET_tt">P-Channel Floating Gate Field Effect Transistor.
        The bulk is connected to ground and the transistor is simulated without a body diode.
        If there is a charge stored in the floating gate, the fet isn't conducting even if the gate is low.
    </string>
    <string name="elem_FGPFET_pin_G">Gate</string>
    <string name="elem_FGPFET_pin_S">Source</string>
    <string name="elem_FGPFET_pin_D">Drain</string>
    <string name="elem_FGNFET">N-Channel floating gate FET</string>
    <string name="elem_FGNFET_tt">N-Channel Floating Gate Field Effect Transistor.
        The bulk is connected to ground and the transistor is simulated without a body diode.
        If there is a charge stored in the floating gate, the fet isn't conducting even if the gate is high.</string>
    <string name="elem_FGNFET_pin_G">Gate</string>
    <string name="elem_FGNFET_pin_S">Source</string>
    <string name="elem_FGNFET_pin_D">Drain</string>
    <string name="elem_TransGate">Transmission-Gate</string>
    <string name="elem_TransGate_tt">A real transmission-gate is build from only two transistors.
        Therefore, it is often used to save transistors during implementation on silicon.</string>
    <string name="elem_TransGate_pin_A">input A</string>
    <string name="elem_TransGate_pin_B">input B</string>
    <string name="elem_TransGate_pin_S">control input.</string>
    <string name="elem_TransGate_pin_~S">inverted control input</string>


    <!-- Misc -->

    <string name="elem_Testcase">Test case</string>
    <string name="elem_Testcase_tt">Describes a test case.
        In a test case you can describe how a circuit should behave. It can then be automatically checked whether the
        behavior of the circuit actually corresponds to this description. If this is not the case, an
        error message is shown.
    </string>
    <string name="elem_AsyncSeq">Asynchronous Timing</string>
    <string name="elem_AsyncSeq_tt">Allows configuration of the timing of an asynchronous sequential circuit such as a
        Muller-pipeline. The circuit must be started in single gate step mode and must be able to reach a stable state
        at startup. The sequential circuit can then be started interactively or with a reset gate.
        It is not allowed to use a regular clock component in this mode.</string>
    <string name="elem_PowerSupply">Power</string>
    <string name="elem_PowerSupply_tt">Has no function. Makes sure that VDD and GND are connected.
        Can be used in 74xx circuits to generate the pins for the voltage supply, which are tested for correct wiring.</string>
    <string name="elem_PowerSupply_pin_VDD">Must be connected to VDD!</string>
    <string name="elem_PowerSupply_pin_GND">Must be connected to GND!</string>
    <string name="elem_Reset">Reset</string>
    <string name="elem_Reset_pin_Reset">Reset Output.</string>
    <string name="elem_Reset_tt">The output of this component is held high during the initialisation of the circuit.
        After the circuit has stabilized the output goes to low.
        If the output is inverted it behaves the opposite way.
    </string>
    <string name="elem_Break">Break</string>
    <string name="elem_Break_pin_brk">Stops the fast simulation clocking if a rising edge is detected.</string>
    <string name="elem_Break_tt">If this component is used in the circuit, the "Run To Break" button between "Start"
        and "Stop" is enabled. This button clocks the circuit until a rising edge on the input of this component is
        detected. This element can be used for debugging by clocking the circuit to any breakpoint.
        Also an assembler command BRK can be implemented. This allows to execute a program up to the next BRK command.
        This function can only be used if the real-time clock is deactivated!
    </string>
    <string name="elem_Stop">Stop</string>
    <string name="elem_Stop_tt">A rising edge at the input stops the simulation.
        Has the same effect as pressing the Stop button in the toolbar.
    </string>
    <string name="elem_Stop_pin_stop">A rising edge stops the simulation.</string>

    <string name="elem_External">External</string>
    <string name="elem_External_tt">Component to execute an external process to calculate the logic function.
        Is used to specify the behaviour of a component by VHDL or Verilog.
        The actual simulation of the behavior must be done with an external simulator.
        At present only the VHDL simulator ghdl and the verilog simulator Icarus Verilog are supported.
    </string>

    <string name="elem_Diode">Diode</string>
    <string name="elem_Diode_tt">Simplified bidirectional diode. It is used to implement a wired AND or a wired OR.
<<<<<<< HEAD
        This is a ideal diode: There is no voltage drop across a forward-biased diode.</string>
=======
        This is a ideal diode: There is no voltage drop across a forward-biased diode.
    </string>
>>>>>>> d0797644


    <string name="error">Error</string>
    <string name="err_N_isNotInputOrOutput">Pin {0} in component {1} is not a input or output</string>
    <string name="err_aSingleClockNecessary">A single clock component is necessary. All flip-flops must use this clock signal.</string>
    <string name="err_analyseNoInputs">The circuit has no labeled inputs</string>
    <string name="err_analyseNoOutputs">The circuit has no labeled outputs</string>
    <string name="err_breakTimeOut">No break detected after {0} cycles at break point ''{1}''.
<<<<<<< HEAD
        Possibly the number of timeout cycles in the break component should be increased.</string>
=======
        Possibly the number of timeout cycles in the break component should be increased.
    </string>
>>>>>>> d0797644
    <string name="err_builder_exprNotSupported">Expression {0} not supported</string>
    <string name="err_builder_operationNotSupported">Operation {0} not supported</string>
    <string name="err_builder_couldNotFillLUT">Error creating the lookup table.</string>
    <string name="err_burnError">More than one output is active on a wire, causing a short circuit.</string>
    <string name="err_pullUpAndDown">It is not allowed to connect a pull-up and pull-down resistor to the same net.</string>
    <string name="err_cannotAnalyse_N">Cannot analyse Node {0}</string>
    <string name="err_containsVarAndNotVar">Contains [var] and [not var]</string>
    <string name="err_duplicatePinLabel">Pin {0} in component {1} exists twice</string>
    <string name="err_element_N_notFound">Component {0} not found</string>
    <string name="err_exact_N0_valuesNecessaryNot_N1">Exact {0} values necessary, not {1}</string>
    <string name="err_ffNeedsToBeConnectedToClock">Flip-flop needs to be connected to the clock.</string>
    <string name="err_invalidFileFormat">Invalid file format</string>
    <string name="err_isAlreadyInitialized">Logic is already initialized</string>
    <string name="err_labelNotConnectedToNet_N">A tunnel {0} is not connected!</string>
    <string name="err_moreThanOneClockFound">There is more than one clock</string>
    <string name="err_clockIsNotUsed">The clock component is not used!</string>
    <string name="err_needs_N0_bits_found_N2_bits">There are {0} bits needed, but {1} bits found</string>
    <string name="err_netOfPin_N_notFound">Net of pin {0} not found</string>
    <string name="err_noClockFound">No clock found in logic</string>
    <string name="err_noInputsAvailable">No inputs available to set</string>
    <string name="err_noShapeFoundFor_N">No shape found for component {0}</string>
    <string name="err_noValueSetFor_N0_atElement_N1">Nothing connected to input ''{0}'' at component ''{1}''. Open inputs are not allowed.</string>
    <string name="err_notAllOutputsSameBits">Not all connected outputs have the same bit count</string>
<<<<<<< HEAD
    <string name="err_notAllOutputsSupportHighZ">If multiple outputs are connected together, all of them have to be three-state outputs.</string>
    <string name="err_noOutConnectedToWire">No output connected to a wire ({0}). The state of the wire is undefined.</string>
=======
    <string name="err_notAllOutputsSupportHighZ">If multiple outputs are connected together, all of them have to be
        three-state outputs.
    </string>
    <string name="err_noOutConnectedToWire">No output connected to a wire ({0}). The state of the wire is undefined.
    </string>
>>>>>>> d0797644
    <string name="err_oneResultIsRequired">Table too small: One result is required!</string>
    <string name="err_output_N_notDefined">Output {0} not defined</string>
    <string name="err_pinMap_NoNameForPin_N">No label for pin {0}</string>
    <string name="err_pinMap_Pin_N_AssignedTwicePin">Pin {0} assigned twice!</string>
    <string name="err_pinMap_noEqualsfound">No = found!</string>
    <string name="err_pinMap_pin_N0_isNotAnInput">Pin {0} is not an input!</string>
    <string name="err_pinMap_pin_N0_isNotAnOutput">Pin {0} is not an output!</string>
    <string name="err_pinMap_toMannyInputsDefined">Too many inputs used!</string>
    <string name="err_pinMap_toMannyOutputsDefined">Too many outputs used!</string>
    <string name="err_pinNotPresent">Pin not present</string>
    <string name="err_pinWithoutName">Found a pin without a label.</string>
<<<<<<< HEAD
    <string name="err_clockWithoutName">Found a clock without a label. If a clock is embedded the clock also needs a label.</string>
=======
    <string name="err_clockWithoutName">Found a clock without a label. If a clock is embedded the clock also needs a
        label.
    </string>
>>>>>>> d0797644
    <string name="err_pin_N0_atElement_N1_notFound">Pin {0} not found at component {1}</string>
    <string name="err_pin_N_notFound">Pin {0} not found</string>
    <string name="err_customShapeHasNoPin_N">The custom shape does not define a pin {0}</string>
    <string name="err_pin_N_unknown">Pin {0} unknown</string>
    <string name="err_seemsToOscillate">Logic seems to oscillate.
        To analyse you can run the circuit in single gate step mode.
    </string>
    <string name="err_portIsInUse">The remote port is in use! Is there an other instance running?</string>
    <string name="err_selectorInputCountMismatch">Number of inputs does not match selector bit count</string>
    <string name="err_spitterDefSyntaxError">Syntax error in splitter definition {0}</string>
    <string name="err_splitterBitsMismatch">Bit count of splitter is not matching</string>
    <string name="err_splitterNotAllBitsDefined">Not all input bits are defined!</string>
    <string name="err_splitterNotUnambiguously">Input bits are defined several times!</string>
    <string name="err_spitterToManyBits">Only 64 bits allowed in splitter!</string>
    <string name="err_tableBecomesToSmall">Two inputs are required!</string>
<<<<<<< HEAD
    <string name="err_toManyInputs_max_N0_is_N1">Too many variables (inputs+flip-flops), {0} are allowed but {1} were found.</string>
    <string name="err_toManyInputsIn_N0_max_N1_is_N2">Too many variables used in {0},
        {1} are allowed variables but {2} were found.</string>
=======
    <string name="err_toManyInputs_max_N0_is_N1">Too many variables (inputs+flip-flops), {0} are allowed but {1} were
        found.
    </string>
    <string name="err_toManyInputsIn_N0_max_N1_is_N2">Too many variables used in {0},
        {1} are allowed variables but {2} were found.
    </string>
>>>>>>> d0797644
    <string name="err_varNotAllowedInCUPL_N">Variable {0} is not allowed in CUPL source!</string>
    <string name="err_varNotDefined_N">Variable {0} not defined</string>
    <string name="err_parserUnexpectedToken_N">Unexpected Token {0}</string>
    <string name="err_parserMissingClosedParenthesis">Missing closed parenthesis</string>
    <string name="err_notANumber_N0_inLine_N1">Value {0} in line {1} is not a number!</string>
    <string name="err_testDataExpected_N0_found_N1_numbersInLine_N2">Expected {0} but found {1} values in line {2}!
    </string>
    <string name="err_unexpectedToken_N0_inLine_N1">Unexpected token ({0}) in line {1}.</string>
    <string name="err_variable_N0_notFound">Variable {0} not found!</string>
    <string name="err_noTestInputSignalsDefined">No input signals defined in test vector!</string>
    <string name="err_noTestOutputSignalsDefined">No output signals defined in test vector!</string>
    <string name="err_noTestData">No test data found.</string>
    <string name="err_pullUpAndDownNotAllowed">It's not allowed to connect a pull up and a pull down resistor to a single wire.</string>
    <string name="err_openingDocumentation">Could not open the browser.</string>
    <string name="err_couldNotCreateFolder_N0">Could not create folder &quot;{0}&quot;!</string>
    <string name="err_switchHasNoNet">It is not allowed to connect only inputs to a switch.</string>
    <string name="err_file_N0_ExistsTwiceBelow_N1">The file {0} exists multiple times under {1}.</string>
    <string name="err_couldNotFindIncludedFile_N0">Could not find the file {0}.</string>
    <string name="err_postProcessErrorIn_N0">Error during execution of &quot;{0}&quot;.</string>
    <string name="err_processDoesNotTerminate_N">The process &quot;{0}&quot; does not return!</string>
    <string name="err_processExitedWithError_N1_N2">The process returns the non zero value {0}: {1}</string>
    <string name="err_errorRunningFitter">Error starting the external fitter!</string>
    <string name="err_noExpressionsAvailable">There are no minimized equations!</string>
    <string name="msg_optimizationInProgress">Equations are being calculated! Please wait a moment!</string>
    <string name="err_varName_N_UsedTwice">The variable {0} is used twice!</string>
    <string name="err_fileNeedsToBeSaved">The file needs to be saved!</string>
    <string name="err_recursiveNestingAt_N0">The circuit {0} imports itself!</string>
    <string name="err_minimizationFailed">The result of the minimization is not correct!
        The names of the variables may not be unique.</string>
    <string name="err_toManyIterations">Too many iterations in a loop.</string>
    <string name="err_diodeNeedsPullUpResistorAtOutput">Diode needs a pull up resistor at its output!</string>
    <string name="err_diodeNeedsPullDownResistorAtOutput">Diode needs a pull down resistor at its output!</string>
    <string name="err_testSignal_N_notFound">Test signal {0} not found in the circuit!</string>
    <string name="err_toManyBits_Found_N0_maxIs_N1">Only {1} bits allowed, but {0} bits found!</string>
    <string name="err_MultiBitFlipFlopFound">Flip-flops with more than one bit are not allowed!</string>
    <string name="err_invalidTransmissionGateState">The two control inputs of a transmission gate must be inverted!</string>
    <string name="err_nameUsedTwice_N">Signal {0} is used twice!</string>
    <string name="err_errorParsingTestdata">Error parsing the test data.</string>
    <string name="err_backtrackOf_N_isImpossible">The model component {0} can not be analysed.</string>
    <string name="err_errorInPowerSupply">Error in wiring of power supply at {0}.</string>
    <string name="err_pinIsNotANumber_N">The pin number {0} is not an integer!</string>
    <string name="err_vhdlExporting">Error during export to VHDL.</string>
    <string name="err_vhdlNoEntity_N">No VHDL code for {0} available!</string>
    <string name="err_verilogNoElement_N">No Verilog code for {0} available!</string>
    <string name="err_vhdlErrorWritingTestBench">Error creating a test bench!</string>
    <string name="err_vhdlValuesOfType_N_notAllowed">Values of type {0} are not allowed!</string>
    <string name="err_vhdlANameIsMissing">A name is missing. Have e.g. all pins a label set?</string>
    <string name="err_hdlMultipleOutputsConnectedToNet_N_N_N">Several outputs are connected to each other.
        This type of interconnection is not supported for HDL export. ({0}, {1}, {2}).</string>
    <string name="err_unnamedNet">unnamed net</string>
    <string name="err_toManyVars">Too many variables!</string>
    <string name="err_invalidExpression">Invalid expression!</string>
    <string name="err_function_N0_notFoundInLine_N1">Function {0} not found in line {1}!</string>
    <string name="err_wrongNumOfArgsIn_N0_InLine_N1_found_N2_expected_N3">Number of arguments in function {0} in line {1} not correct (found {2}, expected {3})!</string>
    <string name="err_invalidValue_N0_inFunction_N1">Invalid value {0} in function {1}!</string>
    <string name="err_Node_N_isAComponent">The name {0} is not a path element.</string>
    <string name="err_loadingLibrary">Error during loading of a library.</string>
    <string name="err_noManifestFound">The JAR file contains no manifest!</string>
    <string name="err_noMainFoundInManifest">The manifest does not contain a Main-Class entry!</string>
    <string name="err_mainClass_N_NotFound">Could not find the class {0}!</string>
    <string name="err_couldNotInitializeMainClass_N">Could not create an instance of the class {0}!</string>
    <string name="err_notMoreOutBitsThanInBits">There must be more input bits than output bits!</string>
    <string name="err_constantsNotAllowed">It is not possible to set physical pins to constant values!</string>
    <string name="err_invalidNumberFormat_N_N">The string {0} is not a valid number (pos {1})!</string>
    <string name="err_invalidPinName_N">The name &quot;{0}&quot; is not allowed!</string>
    <string name="err_whiteSpaceNotAllowedInTT2Name">No white space is allowed in the name of the TT2 file!</string>
    <string name="err_tableHasToManyResultColumns">The table has too many columns!</string>
    <string name="err_errorExportingZip">Error writing the ZIP file.</string>
    <string name="err_moreThanOneFastClock">Only one clock component with high frequency is allowed.</string>
    <string name="err_circuitHasCycles">The circuit contains cycles. It's not possible to analyze such a circuit.
        Cycles arise if an output of a gate is fed back to one of the inputs of the same gate.
        The use of switches, FETs or relays also causes cycles.</string>
    <string name="err_monoflopRequiresOneClock">If a monoflop is used, there must be exactly one clock component!</string>
    <string name="err_centralDefinedRomsAreNotSupported">ROMs defined in the settings are not supported!</string>
    <string name="err_couldNotCreateElement_N">Could not create a component of type {0}!</string>

    <string name="err_errorWritingDataToProcess">Could not write values to the external process!</string>
    <string name="err_errorReadingDataFromProcess">Could not read values from the external process!</string>
    <string name="err_errorCreatingProcess">Could not create the external process!</string>
    <string name="err_timeoutReadingData_O">Timeout reading data from external process!
        {0}</string>
    <string name="err_notEnoughDataReceived_O">Not enough data received!
        {0}</string>
    <string name="err_invalidCharacterReceived_N_O">The received text contains an invalid character: {0}!
        {1}</string>
    <string name="err_processTerminatedUnexpected_O">The process has terminated unexpected!
        {0}</string>
    <string name="err_couldNotTerminateProcess">Could not terminate the process!</string>
    <string name="err_couldNotStartProcess_N">Could not start process: {0}</string>
    <string name="err_exitValueNotNull_N_O">Application exit status was not 0 but {0}:
        {1}</string>
    <string name="err_canOnlyExportExternalVHDL">External code can only be exported if it is VHDL!</string>
    <string name="err_canOnlyExportExternalVerilog">External code can only be exported if it is Verilog!</string>
    <string name="err_ifExternalComponentIsUsedTwiceCodeMustBeIdentical_N">If an external component is used multiple times, the code must be identical! Effects: {0}</string>
    <string name="err_writingToStdOut_O">Could not write to stdOut:
        {0}</string>
    <string name="err_ghdlNotInstalled">
        The VHDL simulator ghdl does not seem to be installed. Install ghdl (http://ghdl.free.fr/) and try again.
        If there are still problems, check the path to the ghdl executable in the Digital settings.
    </string>
    <string name="err_iverilogNotInstalled">
<<<<<<< HEAD
        The Verilog simulator Icarus does not seem to be installed. Install IVerilog (http://iverilog.icarus.com/) and try again.
=======
        The Verilog simulator Icarus does not seem to be installed. Install IVerilog (http://iverilog.icarus.com/) and
        try again.
>>>>>>> d0797644
        If there are still problems, check the path to the IVerilog executable in the Digital settings.
    </string>
    <string name="err_errorAnalysingCircuit_N">Error analysing the circuit: {0}</string>
    <string name="err_romNeedsALabelToBeExported">Every ROM needs a unique label to be exported!</string>
    <string name="err_lutNeedsALabelToBeExported">Every LUT needs a unique label to be exported!</string>
    <string name="err_counterNeedsMoreBits">The counter needs at least two bits.</string>
    <string name="err_namesAreNotUnique_N">The name "{0}" is  not unique!</string>
    <string name="err_clocksNotAllowedInAsyncMode">Clock elements can not be used in asynchronous mode.</string>
    <string name="err_verilogExporting">Error during export to Verilog.</string>
    <string name="err_noRomFound">No program memory found! The program memory needs to be flagged as such.</string>
    <string name="err_errorLoadingRomData">Error loading the program memory.</string>
    <string name="err_parsingSVG">Error while reading the SVG file.</string>
    <string name="err_morePinsDefinedInSVGAsNeeded">The SVG file contains pins that do not exist in the circuit.</string>
    <string name="err_allMemoriesNeedToHaveTheSameByteWidth">All memories into which data are to be loaded require the same bit width.</string>
    <string name="err_ProgMemLabelsNotDifferent">If programs are to be loaded into several RAMs, all RAMs must have
        different names. The lexical order then determines the order of the RAMs.</string>
    <string name="err_midiSystemNotAvailable">The MIDI-System is not available.</string>
    <string name="err_midiChannel_N_NotAvailable">The MIDI channel {0} is not available.</string>
    <string name="err_midiInstrument_N_NotAvailable">The MIDI instrument {0} is not available.</string>
    <string name="err_midiInstrumentsNotAvailable">The MIDI instruments are not available.</string>
    <string name="err_whileExecutingTests_N0">During the execution of the tests "{0}" an error has occurred!</string>
    <string name="err_hdlNotKnown_N">HDL not known: {0}</string>
    <string name="msg_errorStartCommand_N">Error starting the command {0}</string>
    <string name="err_thereIsAUnnamedIO">There is a unnamed input or output!</string>
    <string name="err_NameOfIOIsInvalidOrNotUnique_N">The signal name "{0}" is invalid or used multiple times!</string>
    <string name="err_substitutingError">Error when substituting components for the analysis.</string>
    <string name="err_evaluatingGenericsCode_N_N">Error in the evaluation of the generic code of the circuit. Code
        {1}
        at Component: {0}</string>
    <string name="msg_errParsingGenerics">Error while parsing generics code.</string>
    <string name="err_ROM_noFileGivenToLoad">There is no file name available for the automatic reload!</string>

    <string name="key_AddrBits">Address Bits</string><!-- ROM, RAMDualPort, RAMSinglePort, RAMSinglePortSel, EEPROM -->
    <string name="key_AddrBits_tt">Number of address bits used.</string>
    <string name="key_Bits">Data Bits</string><!-- And, NAnd, Or, NOr, XOr, XNOr, Not, LookUpTable, Delay, Out, In, Ground, VDD, Const, PullUp, PullDown, Driver, DriverInvSel, Multiplexer, Demultiplexer, D_FF, D_FF_AS, Register, ROM, RAMDualPort, RAMSinglePort, RAMSinglePortSel, EEPROM, GraphicCard, Counter, Add, Sub, Mul, BarrelShifter, Comparator, Neg, BitCount, Switch, Relay, PFET, NFET, FGPFET, FGNFET, TransGate -->
    <string name="key_Bits_tt">Number of data bits used.</string>
    <string name="key_Color">Color</string><!-- LED, LightBulb, Seven-Seg, Seven-Seg-Hex, LedMatrix -->
    <string name="key_Color_tt">The Color of the element.</string>
    <string name="key_backgroundColor">Background color</string>
    <string name="key_backgroundColor_tt">Background color of the circuit when it is embedded in another circuit. Is not used for DIL packages.</string>
    <string name="key_Cycles">Timeout cycles</string><!-- Break -->
    <string name="key_Cycles_tt">If this amount of cycles is reached without a break signal, an error is created.</string>
    <string name="key_Data">Data</string><!-- LookUpTable, ROM, EEPROM -->
    <string name="key_Data_tt">The values stored in this element.</string>
    <string name="key_Default">Default</string><!-- Demultiplexer, RS_FF, JK_FF, D_FF, T_FF, JK_FF_AS, D_FF_AS -->
    <string name="key_Default_tt">This value is set if the circuit is started.
        At the demultiplexer, this value is set for the non-selected outputs.</string>
    <string name="key_InDefault">Default</string><!-- In -->
    <string name="key_InDefault_tt">This value is set if the circuit is started. A "Z" means high-z state.</string>
    <string name="key_isHighZ">Is three-state input</string><!-- In, Splitter -->
    <string name="key_isHighZ_tt">If set the input is allowed to be in high-z state. At the input component this is
        also allowed if high-z ("Z") is set as the default value.</string>
    <string name="key_avoidActiveLow">No zero output.</string>
    <string name="key_avoidActiveLow_tt">Avoids zero output. This is especially helpful when setting up relay circuits.
        Can only be activated if a high-z output is allowed.</string>
    <string name="key_Description">Description</string><!-- Out, In, Text -->
    <string name="key_Description_tt">A short description of this element and its usage.</string>
    <string name="key_Frequency">Frequency/Hz</string><!-- Clock -->
    <string name="key_Frequency_tt">The real time frequency used for the real time clock</string>
    <string name="key_IEEEShapes">Use IEEE 91-1984 shapes</string>
    <string name="key_IEEEShapes_tt">Use IEEE 91-1984 shapes instead of rectangular shapes</string>
    <string name="key_Inputs">Number of Inputs</string><!-- And, NAnd, Or, NOr, XOr, XNOr, LookUpTable -->
    <string name="key_Inputs_tt">The Number of Inputs used. Every input needs to be connected.</string>
    <string name="key_Label">Label</string><!-- Out, LED, In, Clock, Button, Probe, LightBulb, LedMatrix, RotEncoder, Keyboard, Terminal, RS_FF, JK_FF, D_FF, T_FF, JK_FF_AS, D_FF_AS, Register, ROM, RAMDualPort, RAMSinglePort, RAMSinglePortSel, EEPROM, GraphicCard, Counter, Add, Sub, Mul, BarrelShifter, Comparator, Switch, Relay, PFET, NFET, FGPFET, FGNFET, Testcase, PowerSupply, Reset, Break -->
    <string name="key_Label_tt">The name of this element.</string>
    <string name="key_Size">Size</string><!-- LED, SevenSeg -->
    <string name="key_Size_tt">The size of the shape in the circuit.</string>
    <string name="key_Language">Language</string>
    <string name="key_Language_tt">Language of the GUI. Will only take effect after a restart.</string>
    <string name="key_NetName">Net name</string><!-- Tunnel -->
    <string name="key_NetName_tt">All nets with identical name are connected together.</string>
    <string name="key_InputSplitting">Input Splitting</string><!-- Splitter -->
    <string name="key_InputSplitting_tt">If e.g. four bits, two bits and two further bits are to be used as inputs,
        this can be configured with "4,2,2". The number indicates the number of bits. For convenience, the asterisk
        can be used: 16 bits can be configured with "[Bits]*[Number]" as "1*16".
        It is also possible to specify the bits to be used directly and in any order.
        For example, "4-7,0-3" configures bits 4-7 and 0-3. This notation allows any bit arrangement.
        The input bits must be specified completely and unambiguously.</string>
    <string name="key_OutputSplitting">Output splitting</string><!-- Splitter -->
    <string name="key_OutputSplitting_tt">If e.g. four bits, two bits and two further bits are to be used as outputs,
        this can be configured with "4,2,2". The number indicates the number of bits. For convenience, the asterisk
        can be used: 16 bits can be configured with "[Bits]*[Number]" as "1*16".
        It is also possible to specify the bits to be used directly and in any order.
        For example, "4-7,0-3" configures bits 4-7 and 0-3. This notation allows any bit arrangement.
        Output bits can also be output several times: "0-7,1-6,4-7".
    </string>
    <string name="key_SelectorBits">Number of Selector Bits</string><!-- Multiplexer, Demultiplexer, Decoder -->
    <string name="key_SelectorBits_tt">Number of bits used for the selector input.</string>
    <string name="key_Signed">Signed Operation</string><!-- Comparator, Div -->
    <string name="key_Signed_tt">If selected the operation is performed with signed (2th complement) values.</string>
    <string name="key_remainderPositive">Remainder always positive</string>
    <string name="key_remainderPositive_tt">If set, the remainder of a signed division is always positive.</string>
    <string name="key_Closed">Closed</string><!-- Switch -->
    <string name="key_Closed_tt">Sets the initial state of the switch.</string>
    <string name="key_Value">Value</string><!-- Const -->
    <string name="key_Value_tt">The value of the constant.</string>
    <string name="key_Width">Width</string>
    <string name="key_Width_tt">Width of symbol if this circuit is used as an component in an other circuit.</string>
    <string name="key_Height">Height</string>
    <string name="key_Height_tt">Height of symbol if this circuit is used as an component in an other circuit.</string>
    <string name="key_autoReload">Reload at model start</string><!-- ROM -->
    <string name="key_autoReload_tt">Reloads the HEX file every time the model is started.</string>
<<<<<<< HEAD
    <string name="key_flipSelPos">Flip selector position</string><!-- Driver, DriverInvSel, Multiplexer, Demultiplexer, Decoder -->
    <string name="key_flipSelPos_tt">This option allows you to move te selector pin to the opposite side of the plexer.</string>
=======
    <string name="key_flipSelPos">Flip selector position
    </string><!-- Driver, DriverInvSel, Multiplexer, Demultiplexer, Decoder -->
    <string name="key_flipSelPos_tt">This option allows you to move te selector pin to the opposite side of the
        plexer.
    </string>
>>>>>>> d0797644
    <string name="key_intFormat">Number Format</string><!-- Probe -->
    <string name="key_intFormat_tt">The format used to show the numbers.</string>
    <string name="key_intFormat_ascii">ASCII</string>
    <string name="key_intFormat_bin">Bin</string>
    <string name="key_intFormat_dec">Decimal</string>
    <string name="key_intFormat_decSigned">Signed decimal</string>
    <string name="key_intFormat_def">Default</string>
    <string name="key_intFormat_hex">Hex</string>
    <string name="key_intFormat_oct">Octal</string>
    <string name="key_barrelSigned">shift input has sign</string><!-- BarrelShifter -->
    <string name="key_barrelSigned_tt">shift input data has two complement format</string>
    <string name="key_barrelShifterMode">Mode</string><!-- BarrelShifter -->
    <string name="key_barrelShifterMode_tt">Mode of barrel shifter</string>
    <string name="key_barrelShifterMode_logical">Logical</string>
    <string name="key_barrelShifterMode_rotate">Rotate</string>
    <string name="key_barrelShifterMode_arithmetic">Arithmetic</string>
    <string name="key_direction">Direction</string><!-- BarrelShifter -->
    <string name="key_direction_tt">Set direction.</string>
    <string name="key_direction_left">left</string>
    <string name="key_direction_right">right</string>
    <string name="key_maxStepCount">Max number of steps to show</string><!-- Data -->
    <string name="key_maxStepCount_tt">The maximal number of values stored.
        If the maximum number is reached, the oldest values are discarded.</string>
    <string name="key_microStep">Show single gate steps</string><!-- Data -->
    <string name="key_microStep_tt">Shows all single step steps in the graphic.</string>
    <string name="key_rotation">Rotation</string><!-- And, NAnd, Or, NOr, XOr, XNOr, Not, LookUpTable, Delay, Out, LED, In, Clock, Button, Probe, LightBulb, LedMatrix, RotEncoder, Keyboard, Terminal, Ground, VDD, Const, Tunnel, Splitter, PullUp, PullDown, Driver, DriverInvSel, Multiplexer, Demultiplexer, Decoder, RS_FF, JK_FF, D_FF, T_FF, JK_FF_AS, D_FF_AS, Register, ROM, RAMDualPort, RAMSinglePort, RAMSinglePortSel, EEPROM, GraphicCard, Counter, Add, Sub, Mul, BarrelShifter, Comparator, Neg, BitCount, DiodeForward, DiodeBackward, Switch, Fuse, Relay, PFET, NFET, FGPFET, FGNFET, TransGate, PowerSupply, Reset, Break -->
    <string name="key_rotation_tt">The orientation of the Element in the circuit.</string>
    <string name="key_mirror">Mirror</string>
    <string name="key_mirror_tt">Mirrors the component in the circuit.</string>
    <string name="key_runRealTime">Start real time clock</string><!-- Clock -->
    <string name="key_runRealTime_tt">If enabled the runtime clock is started when the circuit is started</string>
    <string name="key_showDataGraph">Show measurement graph at simulation start</string>
    <string name="key_showDataGraph_tt">When the simulation is started, a graph with the measured values is shown.</string>
    <string name="key_showDataGraphMicro">Show measurement graph in single gate step mode at simulation start</string>
    <string name="key_showDataGraphMicro_tt">When the simulation is started, a graph with the measured values in the
        gate step mode is shown. All gate changes are included in the graph.</string>
    <string name="key_addValueToGraph">Show in Measurement Graph</string>
    <string name="key_addValueToGraph_tt">Shows the value in the measurement graph.</string>
    <string name="key_showDataTable">Show measurement values at simulation start</string>
    <string name="key_showDataTable_tt">When the simulation is started, a table with the measured values is shown.</string>
    <string name="key_termHeight">Lines</string><!-- Terminal -->
    <string name="key_termHeight_tt">The number of lines to show.</string>
    <string name="key_termWidth">Characters per line</string><!-- Terminal -->
    <string name="key_termWidth_tt">The number of characters shown in a single line.</string>
    <string name="key_valueIsProbe">Use as measurement value</string><!-- RS_FF, JK_FF, D_FF, T_FF, JK_FF_AS, D_FF_AS, Register -->
    <string name="key_valueIsProbe_tt">If set the value is a measurement value and appears in the graph and data table.
<<<<<<< HEAD
        In addition, a label must be specified that can serve as identification of the value.</string>
=======
        In addition, a label must be specified that can serve as identification of the value.
    </string>
>>>>>>> d0797644
    <string name="key_Testdata">Test data</string><!-- Testcase -->
    <string name="key_Testdata_tt">The description of the test case.
        Details of the syntax can be found in the help dialog of the test data editor.</string>
    <string name="key_graphicWidth">Width in pixels</string><!-- GraphicCard -->
    <string name="key_graphicWidth_tt">The screen width in pixels.</string>
    <string name="key_graphicHeight">Height in pixels</string><!-- GraphicCard -->
    <string name="key_graphicHeight_tt">The screen height in pixels.</string>
    <string name="key_isProgramMemory">Program Memory</string><!-- ROM -->
    <string name="key_isProgramMemory_tt">Makes this ROM to program memory. So it can be accessed by an external IDE.</string>
    <string name="key_isProgramCounter">Program Counter</string>
    <string name="key_isProgramCounter_tt">Makes this register a program counter. The value of this register is returned
        to the external assembler IDE to mark the current line of code during debugging.</string>
    <string name="key_Blown">Programmed</string><!-- DiodeForward, DiodeBackward, Fuse, FGPFET, FGNFET -->
    <string name="key_Blown_tt">If set a diode is "blown" or "programmed".
        At a floating gate FET the floating gate is charged.
<<<<<<< HEAD
        You can change this setting with the [P] key.</string>
=======
        You can change this setting with the [P] key.
    </string>
>>>>>>> d0797644
    <string name="key_ExpressionFormat">Format</string>
    <string name="key_ExpressionFormat_tt">Screen format of expressions.</string>
    <string name="key_relayNormallyClosed">Relay is normally closed.</string><!-- Relay -->
    <string name="key_relayNormallyClosed_tt">If set the relay is closed if the input is low.</string>
    <string name="key_poles">Pole count</string><!-- Relay -->
    <string name="key_poles_tt">Number of poles available.</string>
    <string name="key_commonCathode">Common Connection</string><!-- Seven-Seg -->
    <string name="key_commonCathode_tt">If selected, a common cathode or anode input is also simulated.</string>
    <string name="key_commonConnectionType">Common</string>
    <string name="key_commonConnectionType_tt">Kind of common connection.</string>
    <string name="key_commonConnectionType_cathode">Cathode</string>
    <string name="key_commonConnectionType_anode">Anode</string>

    <string name="key_ledPersistence">Avoid Flicker</string><!-- Seven-Seg, LedMatrix -->
    <string name="key_ledPersistence_tt">It is not possible to increase the frequency so much that the flickering
        disappears.
        In order to suppress the flickering nevertheless, a "afterglow" can be switched on for the LEDs with this
        option.
        If enabled, the LEDs remain on, even if one of the pins changes to high-z.
        This simulates a frequency above the critical flicker fusion frequency.</string>
    <string name="key_atf1502Fitter">ATF15xx Fitter</string>
    <string name="key_atf1502Fitter_tt">Path to the fitter for the ATF15xx.
        Enter the directory which contains the fit15xx.exe files provided by Microchip (former ATMEL).</string>
    <string name="key_pin">Pin number</string>
    <string name="key_pin_tt">An empty field means this signal is not assigned to a pin.</string>
    <string name="key_rowDataBits">Rows</string><!-- LedMatrix -->
    <string name="key_rowDataBits_tt">Specifies the number of rows by specifying the number of bits of the row word.</string>
    <string name="key_colAddrBits">Address bits of columns</string><!-- LedMatrix -->
    <string name="key_colAddrBits_tt">Addresses the individual columns. Three bits means eight columns.</string>
    <string name="key_lockedMode">Modification locked</string>
    <string name="key_lockedMode_tt">The circuit is locked. It is possible to configure diodes and FGF-FETs.</string>
    <string name="key_pinNumber">Pin number</string><!-- Out, In, Clock -->
    <string name="key_pinNumber_tt">Number of this pin. Used for the representation of a circuit as a DIL package and
        the pin assignment when programming a CPLD.
        If there are several bits, all pin numbers can be specified as a comma-separated list.
    </string>
    <string name="key_pinCount">Number of DIL pins</string>
    <string name="key_pinCount_tt">Number of pins. A zero means that the number of pins is determined automatically.
    </string>
    <string name="key_defTreeSelect">Component tree view is visible at startup.</string>
    <string name="key_defTreeSelect_tt">If set, the component tree view is enabled at startup.</string>
<<<<<<< HEAD
    <string name="key_inverterConfig">Inverted inputs</string><!-- And, NAnd, Or, NOr, XOr, XNOr, RS_FF, JK_FF, D_FF, T_FF, JK_FF_AS, D_FF_AS, Counter -->
=======
    <string name="key_inverterConfig">Inverted inputs
    </string><!-- And, NAnd, Or, NOr, XOr, XNOr, RS_FF, JK_FF, D_FF, T_FF, JK_FF_AS, D_FF_AS, Counter -->
>>>>>>> d0797644
    <string name="key_inverterConfig_tt">You can select the inputs that are to be inverted.</string>
    <string name="key_fontSize">Menus Font Size [%]</string>
    <string name="key_fontSize_tt">Size of the fonts used in the menu in percent of the default size.</string>
    <string name="key_withEnable">Enable Input</string><!-- T_FF -->
    <string name="key_withEnable_tt">If set an enable input (T) is available.</string>
    <string name="key_unidirectional">Unidirectional</string><!-- PFET, NFET -->
    <string name="key_unidirectional_tt">Unidirectional transistors propagate a signal only from source to drain. They
        are
        much faster to simulate than bidirectional transistors. Since there is no feedback from drain to source, in this
        mode, the transistor can not short the connected wires when it is conducting. Thus, this mode is necessary to
        simulate certain CMOS circuits.
    </string>
    <string name="key_activeLow">Active Low</string><!-- Button -->
    <string name="key_activeLow_tt">If selected the output is low if the component is active.</string>
    <string name="key_libraryPath">Library</string>
    <string name="key_libraryPath_tt">Folder which contains the library with predefined sub circuits.
        Contains, for example, the components of the 74xx series. You also can add your own circuits by storing
        them at this location.
        It must be ensured that the names of all files in this folder and all subfolders are unique.
    </string>
    <string name="key_grid">Show Grid</string>
    <string name="key_grid_tt">Shows a grid in the main window.</string>
    <string name="key_wireToolTips">Wire tool tips</string>
    <string name="key_wireToolTips_tt">If set, lines are highlighted when the mouse hovers over them.</string>
    <string name="key_mapToKey">Map to keyboard</string><!-- Button -->
    <string name="key_mapToKey_tt">Button is mapped to the keyboard.
        To use the cursor keys use UP, DOWN, LEFT or RIGHT as label.
    </string>
    <string name="key_jarPath">Java library</string>
    <string name="key_jarPath_tt">A jar file containing additional components implemented in Java.</string>
    <string name="key_showWireBits">Show the number of wires on a bus.</string>
    <string name="key_showWireBits_tt">CAUTION: The value is only updated when the simulation starts.</string>
    <string name="key_inputBits">Input Bit Width</string><!-- BitExtender -->
    <string name="key_inputBits_tt">The number of output bits must be greater than the number of input bits.</string>
    <string name="key_outputBits">Output Bit Width</string><!-- BitExtender -->
    <string name="key_outputBits_tt">The number of output bits must be greater than the number of input bits.</string>
    <string name="key_textFontSize">Font Size</string>
    <string name="key_textFontSize_tt">Sets the font size to use for this text.</string>
    <string name="key_delayTime">Duration</string>
    <string name="key_delayTime_tt">Delay time in units of the common gate propagation delay.</string>
    <string name="key_invertOutput">Inverted output</string>
    <string name="key_invertOutput_tt">If selected the output is inverted.</string>
    <string name="key_timerDelay">Pulse Width</string>
    <string name="key_timerDelay_tt">The pulse width is measured in clock cycles.</string>
    <string name="key_splitterSpreading">Spreading</string>
    <string name="key_splitterSpreading_tt">Configures the spread of the inputs and outputs in the circuit.</string>
    <string name="key_romContent">Content of ROMs</string>
    <string name="key_romContent_tt">Content of all used ROMs</string>

    <string name="key_applicationType">Application</string>
    <string name="key_applicationType_tt">Defines which application to use.</string>
    <string name="key_applicationType_Generic">Generic</string>
    <string name="key_applicationType_GHDL">GHDL</string>
    <string name="key_applicationType_IVERILOG">IVerilog</string>
    <string name="key_externalInputs">Inputs</string>
    <string name="key_externalInputs_tt">The inputs of the external process.
        It is a comma-separated list of signal names. For each signal name, a number of bits separated by a colon
<<<<<<< HEAD
        can be specified. The inputs of an 8-bit adder could thus be described as "a:8,b:8,c_in".</string>
=======
        can be specified. The inputs of an 8-bit adder could thus be described as "a:8,b:8,c_in".
    </string>
>>>>>>> d0797644
    <string name="key_externalOutputs">Outputs</string>
    <string name="key_externalOutputs_tt">The outputs of the external process.
        It is a comma-separated list of signal names. For each signal name, a number of bits separated by a colon
        can be specified. The outputs of an 8-bit adder could thus be described as "s:8,c_out".
    </string>
    <string name="key_Code">Program code</string>
    <string name="key_Code_tt">The program code to be executed by the external application.</string>
    <string name="attr_panel_Options">Options</string>
    <string name="key_ghdlPath">GHDL</string>
    <string name="key_ghdlPath_tt">Path to the executable ghdl file. Only necessary if you want to use ghdl to simulate
        components defined with VHDL.
    </string>
    <string name="key_ghdlOptions">GHDL Options</string>
    <string name="key_ghdlOptions_tt">Options that are used for all processing steps by GHDL.</string>

    <string name="key_iverilogPath">IVerilog</string>
    <string name="key_iverilogPath_tt">Path to the Icarus Verilog installation folder. Only necessary if you want to use
        iverilog to simulate
        components defined with Verilog.
    </string>
    <string name="key_maxValue">Maximum Value</string>
    <string name="key_maxValue_tt">If a zero is entered, the maximum possible value is used (all bits are one).</string>

    <string name="key_dipDefault">Output is High</string>
    <string name="key_dipDefault_tt">The default output value of the DIP switch when the simulation starts.</string>

    <string name="key_macMouse">Use macOS mouse clicks.</string>
    <string name="key_macMouse_tt">Uses CTRL-click instead of right-click.</string>
    <string name="key_noComponentToolTips">No tool tips for components on the main panel.</string>
    <string name="key_noComponentToolTips_tt">If set, no tool tips for the components on the main panel are displayed.
        Especially in a presentation, these tool tips can be very annoying.</string>
    <string name="key_tunnelRenameDialog">Show dialog for automatic renaming of tunnels.</string>
    <string name="key_tunnelRenameDialog_tt">If set, a dialog for automatically renaming all tunnels of the same name is displayed after a
        tunnel has been renamed.</string>

    <string name="key_ATMISP">ATMISP</string>
    <string name="key_ATMISP_tt">Path to the executable file ATMISP.exe. If set, the ATMISP software can be started automatically!</string>

    <string name="key_customShape">Custom Shape</string>
    <string name="key_customShape_tt">Import of a SVG file</string>

    <string name="key_preloadProgram">Preload program memory at startup.</string>
    <string name="key_preloadProgram_tt">When simulating a processor that uses a RAM device as the program memory,
        it is difficult to start this processor because the RAM contents are always initialized with zeros at the start
        of the simulation. This setting allows loading data into the program memory at startup.
        The program memory in the simulation must be marked as such.
    </string>
    <string name="key_preloadProgramFile">Program file</string>
    <string name="key_preloadProgramFile_tt">File which should be loaded into the program memory at the start of the
        simulation.
    </string>

    <string name="key_RectWidth">Width</string>
    <string name="key_RectWidth_tt">Width in grid units</string>
    <string name="key_RectHeight">Height</string>
    <string name="key_RectHeight_tt">Height in grid units</string>
    <string name="key_RectInside">Text Inside</string>
    <string name="key_RectInside_tt">Place text inside the rectangle.</string>
    <string name="key_RectBottom">Text at the bottom</string>
    <string name="key_RectBottom_tt">Place text at the bottom of the rectangle.</string>
    <string name="key_RectRight">Text on the right</string>
    <string name="key_RectRight_tt">Place text to the right of the rectangle.</string>

    <string name="key_wideShape">Wide Shape</string>
    <string name="key_wideShape_tt">Uses a wider shape to visualize the gate.</string>

    <string name="key_shapeType">Shape</string>
    <string name="key_shapeType_tt">The shape to be used for the representation of the circuit in an embedding circuit.
        In the "Simple" mode, the inputs are displayed on the left and the outputs on the right side of a simple
        rectangle.
        With "Layout", the position of the inputs and outputs and their orientation in the circuit determines
        the position of the pins. Here it is possible to have pins at the top or the bottom.
<<<<<<< HEAD
        When selecting "DIL-Chip", a DIL housing is used to display the circuit. The pin numbers of the inputs and outputs
=======
        When selecting "DIL-Chip", a DIL housing is used to display the circuit. The pin numbers of the inputs and
        outputs
>>>>>>> d0797644
        determine the position of the pins in this case.
    </string>
    <string name="key_shapeType_DEFAULT">Default</string>
    <string name="key_shapeType_SIMPLE">Simple</string>
    <string name="key_shapeType_DIL">DIL-Chip</string>
    <string name="key_shapeType_LAYOUT">Layout</string>
    <string name="key_shapeType_CUSTOM">User defined</string>

    <string name="key_textOrientation">Orientation</string>
    <string name="key_textOrientation_tt">Position of the coordinate relative to the text.</string>
    <string name="key_textOrientation_LEFTBOTTOM">left bottom</string>
    <string name="key_textOrientation_CENTERBOTTOM">center bottom</string>
    <string name="key_textOrientation_RIGHTBOTTOM">right bottom</string>
    <string name="key_textOrientation_RIGHTCENTER">right center</string>
    <string name="key_textOrientation_RIGHTTOP">right top</string>
    <string name="key_textOrientation_CENTERTOP">center top</string>
    <string name="key_textOrientation_LEFTTOP">left top</string>
    <string name="key_textOrientation_LEFTCENTER">left center</string>
    <string name="key_textOrientation_CENTERCENTER">center center</string>

    <string name="key_midiChannel">MIDI channel</string>
    <string name="key_midiChannel_tt">Selects the MIDI channel to use.</string>
    <string name="key_midiInstrument">MIDI instrument</string>
    <string name="key_midiInstrument_tt">The MIDI instrument to use.</string>
    <string name="key_midiProgChange">Allow program change</string>
    <string name="key_midiProgChange_tt">Adds a new input PC. If this input is set to high,
        the value at input N is used to change the program (instrument).</string>

    <string name="key_enabled">Enabled</string>
    <string name="key_enabled_tt">Enables or disables this component.</string>

    <string name="key_toolChainConfig">Toolchain Configuration</string>
    <string name="key_toolChainConfig_tt">Used to configurate an integration of a toolchain.
        Allows the start of external tools, e.g. to program an FPGA or similar.</string>

    <string name="key_generic">Generic Parameterization</string>
    <string name="key_generic_tt">Statements used to generify a circuit.</string>

    <string name="key_isGeneric">Circuit is generic</string>
    <string name="key_isGeneric_tt">Allows to create a generic circuit.</string>

    <string name="key_showTutorial">Show Tutorial at Startup</string>
    <string name="key_showTutorial_tt">Enables the tutorial.</string>

    <string name="key_switchActsAsInput">Switch behaves like an input</string>
    <string name="key_switchActsAsInput_tt">If the model is analyzed, the switch behaves like an input, where "open" corresponds to '0' and "closed" to '1'.</string>

    <string name="menu_exportSVGSettings">SVG Export Settings</string>
    <string name="key_SVG_LaTeX">Text in LaTeX notation</string>
    <string name="key_SVG_LaTeX_tt">Text is inserted in LaTeX notation. Inkscape is required for further processing.</string>
    <string name="key_SVG_pinsInMathMode">Pin labels in Math Mode</string>
    <string name="key_SVG_pinsInMathMode_tt">For pin labels, use math mode even if no indexes are contained.</string>
    <string name="key_SVG_hideTest">Hide Test Cases</string>
    <string name="key_SVG_hideTest__">The test cases are not exported.</string>
    <string name="key_SVG_noShapeFilling">Shapes not filled</string>
    <string name="key_SVG_noShapeFilling_tt">Polygons are not filled.</string>
    <string name="key_SVG_smallIO">Small Inputs and Outputs</string>
    <string name="key_SVG_smallIO_tt">Inputs and outputs are represented as small circles.</string>
    <string name="key_SVG_noPinMarker">Leave out Pin Marker</string>
    <string name="key_SVG_noPinMarker_tt">The blue and red pin markers on the symbols are omitted.</string>
    <string name="key_SVG_highContrast">High Contrast</string>
    <string name="key_SVG_highContrast_tt">The wires and the text of the pins are displayed in black.</string>
    <string name="key_SVG_monochrome">Monochrome</string>
    <string name="key_SVG_monochrome_tt">Only gray colors are used.</string>
    <string name="key_SVG_thinnerLines">Thin Lines</string>
    <string name="key_SVG_thinnerLines_tt">If set, the lines are drawn slightly thinner.</string>

    <string name="key_equalsInsteadOfPlus">Use Equals-Key</string>
    <string name="key_equalsInsteadOfPlus_tt">Use the equal key instead of the plus key.
        This is always useful if the plus character is not a primary key, but the second assignment of the
        equals character, e.g. for an American or French keyboard layout.
    </string>

    <string name="key_snapToGrid">Snap To Grid</string>
    <string name="key_snapToGrid_tt">If set, the component is aligned with the grid.</string>

    <string name="key_layoutShapeDelta">Pin Separator</string>
    <string name="key_layoutShapeDelta_tt">Used by the layout shape type. Sets the distance to the previous pin.
    </string>

    <string name="key_colorScheme">Color scheme</string>
    <string name="key_colorScheme_DEFAULT">Normal</string>
    <string name="key_colorScheme_DARK">Dark</string>
    <string name="key_colorScheme_COLOR_BLIND">Red/green colorblind</string>
    <string name="key_colorScheme_CUSTOM">User Defined</string>
    <string name="key_customColorScheme">User Defined Colors</string>
    <string name="menu_colorSchemePreset">Preset</string>
    <string name="colorName_BACKGROUND">Background</string>
    <string name="colorName_MAIN">Foreground</string>
    <string name="colorName_WIRE">Wire</string>
    <string name="colorName_WIRE_HIGH">Wire HIGH</string>
    <string name="colorName_WIRE_LOW">Wire LOW</string>
    <string name="colorName_WIRE_VALUE">Value at the wire</string>
    <string name="colorName_WIRE_OUT">Output</string>
    <string name="colorName_WIRE_Z">Wire HIGH-Z</string>
    <string name="colorName_ERROR">Error</string>
    <string name="colorName_PASSED">OK</string>
    <string name="colorName_PINS">Pins</string>
    <string name="colorName_GRID">Grid</string>
    <string name="colorName_TESTCASE">Test case</string>
    <string name="colorName_DISABLED">Disabled</string>
    <string name="colorName_ASYNC">Asynchronous</string>
    <string name="colorName_HIGHLIGHT">Highlighted</string>

    <string name="mod_insertWire">Inserted wire.</string>
    <string name="mod_insertCopied">Insert from clipboard.</string>
    <string name="mod_setKey_N0_in_element_N1">Value ''{0}'' in component ''{1}'' modified.</string>
    <string name="mod_setAttributesIn_N">Attributes of component ''{0}'' modified.</string>
    <string name="mod_wireDeleted">Wire deleted.</string>
    <string name="mod_movedOrRotatedElement_N">Component ''{0}'' moved or rotated.</string>
    <string name="mod_movedWire">Wire moved.</string>
    <string name="mod_deletedSelection">Selection deleted.</string>
    <string name="mod_insertedElement_N">Component ''{0}'' inserted.</string>
    <string name="mod_deletedElement_N">Component ''{0}'' deleted.</string>
    <string name="mod_insertedWire">Wire inserted.</string>
    <string name="mod_movedSelected">Selection moved.</string>
    <string name="mod_undo_N">Undo: {0}</string>
    <string name="mod_redo_N">Redo: {0}</string>
    <string name="mod_circuitAttrModified">Modified circuit attributes.</string>
    <string name="mod_modifiedMeasurementOrdering">Ordered measurements.</string>
    <string name="mod_groupEdit">Modified attributes of selected components.</string>
    <string name="mod_splitWire">Splits a single wire into two wires.</string>

    <string name="lib_Logic">Logic</string>
    <string name="lib_arithmetic">Arithmetic</string>
    <string name="lib_flipFlops">Flip-Flops</string>
    <string name="lib_io">IO</string>
    <string name="lib_memory">Memory</string>
    <string name="lib_mux">Plexers</string>
    <string name="lib_wires">Wires</string>
    <string name="lib_switching">Switches</string>
    <string name="lib_misc">Misc.</string>
    <string name="lib_more">more</string>
    <string name="lib_displays">Displays</string>
    <string name="lib_mechanic">Mechanical</string>
    <string name="lib_peripherals">Peripherals</string>
    <string name="lib_ram">RAM</string>
    <string name="lib_eeprom">EEPROM</string>

    <string name="cli_cli">Command Line Interface</string>
    <string name="cli_nonOptionalArgumentMissing_N">The non-optional argument {0} is missing.</string>
    <string name="cli_notABool_N">The value {0} is not a boolean.</string>
    <string name="cli_notANumber_N">The value {0} is not a number.</string>
    <string name="cli_noArgument_N_available">The argument {0} is not defined.</string>
    <string name="cli_notEnoughArgumentsGiven">There are not enough arguments.</string>
    <string name="cli_toMuchArguments">There are too many arguments.</string>
    <string name="cli_invalidType_N">Invalid type.</string>
    <string name="cli_command_N_hasNoSubCommand_N">The command {0} has no sub-command {1}.</string>
    <string name="cli_options">Options:</string>

    <string name="cli_help_test">The first file name specifies the circuit to be tested.
        If a second file name is specified, the test cases are executed from this file.
        If no second file name is specified, the tests are executed from the first file.
    </string>
    <string name="cli_help_test_circ">Name of the file to be tested.</string>
    <string name="cli_help_test_tests">Name of a file with test cases.</string>
    <string name="cli_help_test_allowMissingInputs">Allows the lack of inputs in the circuit which are
        defined in the test case. This can be useful if there are several possible solutions which may
        depend on different inputs.
    </string>
    <string name="cli_thereAreTestFailures">Tests have failed.</string>
    <string name="cli_errorExecutingTests">An error has occurred during the execution of the tests.</string>

    <string name="cli_help_svg">Can be used to create an SVG file from a circuit.</string>
    <string name="cli_help_svg_dig">The file name of the circuit.</string>
    <string name="cli_help_svg_svg">The name of the SVG file to be written.</string>
    <string name="cli_help_svg_ieee">Use the IEEE symbols.</string>
    <string name="cli_errorCreatingSVG">Error while creating the SVG file!</string>

    <string name="cli_help_stats">Creates a CSV file which contains the circuit statistics.
        All components used are listed in the CSV file.
    </string>
    <string name="cli_help_stats_dig">File name of the circuit.</string>
    <string name="cli_help_stats_csv">Name of the CSV file to be created.
        If this option is missing, the table is written to stdout.
    </string>
    <string name="cli_errorCreatingStats">Error while creating the stats file!</string>

    <string name="menu_window">Windows</string>
    <string name="menu_about">About</string>
    <string name="menu_analyse">Analysis</string>
    <string name="menu_analyse_tt">Analyses the current circuit</string>
    <string name="menu_cut">Cut</string>
    <string name="menu_copy">Copy</string>
    <string name="menu_custom">Custom</string>
    <string name="menu_library">Library</string>
    <string name="menu_delete">Delete components</string>
    <string name="menu_delete_tt">Delete selected single component or group of components.</string>
    <string name="menu_edit">Edit</string>
    <string name="menu_editAttributes">Circuit specific settings</string>
    <string name="menu_editAttributes_tt">The circuit specific settings affect the behavior of the
        currently open circuit.
        For example, the shape that represents the circuit when it is embedded in other circuits.
        These settings are stored together with the circuit.</string>
    <string name="menu_editSettings">Settings</string>
    <string name="menu_editSettings_tt">The global settings of the simulator specify, among other
        things, the language, the symbol form to be used or the paths of external tools.</string>
    <string name="menu_element">Stop Simulation</string>
    <string name="menu_element_tt">Stops the simulation and allows to edits the circuit.</string>
    <string name="menu_elements">Components</string>
    <string name="menu_export">Export</string>
    <string name="menu_exportPNGLarge">Export PNG large</string>
    <string name="menu_exportPNGSmall">Export PNG small</string>
    <string name="menu_exportSVG">Export SVG</string>
    <string name="menu_exportAnimatedGIF">Export Animated GIF</string>
    <string name="menu_fast">Run to Break</string>
    <string name="menu_fast_tt">Runs the circuit until a break is detected by a BRK component.</string>
    <string name="menu_file">File</string>
    <string name="menu_help">Help</string>
    <string name="menu_update">Update</string>
    <string name="menu_update_tt">Updates the components menu.</string>
    <string name="menu_maximize">Fit to window</string>
    <string name="menu_micro">Single gate stepping</string>
    <string name="menu_micro_tt">Runs the circuit in single gate step mode</string>
    <string name="menu_new">New</string>
    <string name="menu_new_tt">Creates a new, empty circuit.</string>
    <string name="menu_newSub">New embedded Circuit</string>
<<<<<<< HEAD
    <string name="menu_newSub_tt">Opens a new window to create a new embedded circuit, which can then be used in this circuit.</string>
=======
    <string name="menu_newSub_tt">Opens a new window to create a new embedded circuit, which can then be used in this
        circuit.
    </string>
>>>>>>> d0797644
    <string name="menu_open">Open</string>
    <string name="menu_openRecent">Open Recent</string>
    <string name="menu_openRecentNewWindow">Open Recent in New Window</string>
    <string name="menu_openWin">Open in New Window</string>
    <string name="menu_openWin_tt">Opens a circuit in a new window</string>
    <string name="menu_orderInputs">Order Inputs</string>
    <string name="menu_orderInputs_tt">Order the inputs for the use as a embedded circuit</string>
    <string name="menu_orderMeasurements">Order measurement values</string>
    <string name="menu_orderMeasurements_tt">Orders the measurement values in the graphical and table view</string>
    <string name="menu_orderOutputs">Order Outputs</string>
    <string name="menu_orderOutputs_tt">Order the outputs for the use as a embedded circuit.</string>
    <string name="menu_paste">Paste</string>
    <string name="menu_insertAsNew">Paste in new window</string>
    <string name="menu_insertAsNew_tt">The content of the clipboard is pasted in a new window.</string>
    <string name="menu_rotate">Rotate</string>
    <string name="menu_sim">Simulation</string>
    <string name="menu_run">Start of Simulation</string>
    <string name="menu_run_tt">Starts the simulation of the circuit.</string>
    <string name="menu_save">Save</string>
    <string name="menu_saveAs">Save As</string>
    <string name="menu_saveData">Save Data</string>
    <string name="menu_saveData_tt">Save data as CSV file</string>
    <string name="menu_speedTest">Speed Test</string>
    <string name="menu_speedTest_tt">Performs a speed test by calculating the max. clock frequency.</string>
    <string name="menu_step">Gate Step</string>
    <string name="menu_step_tt">Calculates a single gate step</string>
    <string name="menu_runToBreakMicro">Run To Break in Single Gate Mode</string>
    <string name="menu_runToBreakMicro_tt">Executes all single gate steps until a rising edge is detected on a break component.
        If there is no break component, the remaining single gate steps are executed.</string>
    <string name="menu_synthesise">Synthesis</string>
    <string name="menu_synthesise_tt">Generates the minimal bool expressions described by a truth table.</string>
    <string name="menu_table_N_variables">{0} variables</string>
    <string name="menu_table_create">Create</string>
    <string name="menu_table_createCUPL_tt">Creates a CUPL source file containing the define circuit.</string>
    <string name="menu_table_createTT2_tt">Creates a file containing the circuit similar to the Berkeley Logic Interchange Format (BLIF).
        After that the Atmel fitter is started to create the JEDEC file. </string>
    <string name="menu_table_createCircuit">Circuit</string>
    <string name="menu_table_createCircuit_tt">Creates a circuit which reproduces the truth table.</string>
    <string name="menu_table_createCircuitJK">Circuit with JK flip-flops</string>
    <string name="menu_table_createCircuitJK_tt">Creates a circuit which reproduces the truth table. Uses JK flip-flops.</string>
    <string name="menu_table_createCircuitLUT">Circuit with LUTs</string>
    <string name="menu_table_createCircuitLUT_tt">Creates a circuit which reproduces the truth table. Uses lookup tables to create the expressions.</string>
    <string name="menu_table_createNAnd">Circuit with NAnd gates</string>
    <string name="menu_table_createNAndTwo">Circuit with NAnd gates with two inputs</string>
    <string name="menu_table_createNAndTwo_tt">Use only NAnd gates with two inputs.</string>
    <string name="menu_table_createNAnd_tt">Creates a circuit which reproduces the truth table only with NAnd gates.</string>
    <string name="menu_table_createNOr">Circuit with NOr gates</string>
    <string name="menu_table_createNOrTwo">Circuit with NOr gates with two inputs</string>
    <string name="menu_table_createNOrTwo_tt">Use only NOr gates with two inputs.</string>
    <string name="menu_table_createNOr_tt">Creates a circuit which reproduces the truth table only with NOr gates.</string>
    <string name="menu_table_createTwo">Circuit with two input gates</string>
    <string name="menu_table_createTwo_tt">Create circuit, use only gates with two inputs</string>
    <string name="menu_table_createThree">Circuit with three input gates</string>
    <string name="menu_table_createThree_tt">Create circuit, use only gates with a maximum of three inputs</string>
    <string name="menu_table_create_hardware">Device</string>
    <string name="menu_table_create_jedec_tt">Creates a JEDEC file for the device</string>
    <string name="menu_table_exportTableLaTeX">Export LaTeX</string>
    <string name="menu_table_exportTablePlainText">Export Plain Text</string>
    <string name="menu_table_createFunctionFixture">Export Test Case</string>
    <string name="menu_table_createFunctionFixture_tt">Creates a test case description that can be used in a test
        case.
    </string>
    <string name="menu_table_createFunctionFixture_isSequential">The test case is only functional if the circuit is
        purely combinatorial!
    </string>

    <string name="menu_table_exportHex">Export HEX</string>
    <string name="menu_table_exportHex_tt">You can load the HEX file to a ROM or a LUT.</string>
    <string name="menu_table_new">New</string>
    <string name="menu_table_new_combinatorial">Combinatorial</string>
    <string name="menu_table_new_sequential">Sequential</string>
    <string name="menu_table_new_sequential_bidir">Sequential bidirectional</string>
    <string name="menu_table_reorder_inputs">Reorder/Delete Input Variables</string>
    <string name="menu_table_columnsAddVariable">Add Input Variable</string>
    <string name="menu_table_columnsAddVariable_tt">Adds a new input variable to the table.</string>
    <string name="menu_table_reorder_outputs">Reorder/Delete Output Columns</string>
    <string name="menu_table_columnsAdd">Add Output Column</string>
    <string name="menu_table_columnsAdd_tt">Adds a new result column to the table.</string>
    <string name="menu_table_setXTo0">Set X to 0</string>
    <string name="menu_table_setXTo0_tt">Sets the Don't Cares to 0.</string>
    <string name="menu_table_setXTo1">Set X to 1</string>
    <string name="menu_table_setXTo1_tt">Sets the Don't Cares to 1.</string>
    <string name="menu_table_JK">Create J/K Expressions</string>
    <string name="menu_table_setAllToX">Set all to X</string>
    <string name="menu_table_setAllToX_tt">Set all values to "don't care".</string>
    <string name="menu_table_setAllTo0">Set all to 0</string>
    <string name="menu_table_setAllTo0_tt">Set all values to zero.</string>
    <string name="menu_table_setAllTo1">Set all to 1</string>
    <string name="menu_table_setAllTo1_tt">Set all values to one.</string>
    <string name="menu_table_invert">Invert all bits</string>
    <string name="menu_table_invert_tt">A "1" becomes a "0" and vice versa. Don't cares remain unchanged.</string>
    <string name="menu_table_showAllSolutions">Show results dialog</string>
    <string name="menu_table_showAllSolutions_tt">Shows the results dialog again if it was closed manually.</string>
    <string name="menu_terminalDelete">Delete</string>
    <string name="menu_terminalDelete_tt">Delete the terminals content.</string>
    <string name="menu_view">View</string>
    <string name="menu_zoomIn">Zoom In</string>
    <string name="menu_zoomOut">Zoom Out</string>
    <string name="menu_expression">Expression</string>
    <string name="menu_expression_tt">Create a circuit from an expression.</string>
    <string name="menu_runTests">Run Tests</string>
    <string name="menu_runTests_tt">Runs all test cases in the circuit</string>
<<<<<<< HEAD
    <string name="menu_actualToDefault">Set Inputs</string>
    <string name="menu_actualToDefault_tt">Use current input values as new default values.</string>
    <string name="menu_restoreAllFuses">Reset all diodes and FGFETs</string>
    <string name="menu_restoreAllFuses_tt">Resets all diodes (fuses) and FGFETs to the "not programed" state. The current fuse configuration is lost!</string>
=======
    <string name="menu_actualToDefault">Set Input Defaults</string>
    <string name="menu_actualToDefault_tt">Use current input values as new default values.</string>
    <string name="menu_restoreAllFuses">Reset all diodes and FGFETs</string>
    <string name="menu_restoreAllFuses_tt">Resets all diodes (fuses) and FGFETs to the "not programed" state. The
        current fuse configuration is lost!
    </string>
>>>>>>> d0797644
    <string name="menu_programDiode">Program diode</string>
    <string name="menu_help_elements">Components</string>
    <string name="menu_help_elements_tt">Shows a list of all available components.</string>
    <string name="menu_viewHelp">Help Dialog</string>
    <string name="menu_viewHelp_tt">Shows the help dialog describing the current circuit.</string>
    <string name="menu_probe_memory">Memory</string>
    <string name="menu_probe_memory_tt">Shows the content of memory components.</string>
    <string name="menu_treeSelect">Component Tree View</string>
    <string name="menu_treeSelect_tt">Shows a tree view of available components at the left side.</string>
    <string name="menu_karnaughMap">K-Map</string>
    <string name="menu_karnaughMap_tt">Shows a K-map representation of the table!</string>

    <string name="menu_special">Special 74xx Functions</string>
    <string name="menu_addPrefix">Add IO-Prefix</string>
    <string name="menu_addPrefix_tt">A prefix is added to all selected inputs and outputs.
        Is used to simplify the doubling of circuits within a 74xx circuit.</string>
    <string name="menu_removePrefix">Remove IO-Prefix</string>
    <string name="menu_removePrefix_tt">The first character from the inputs and outputs labels are removed.
        Is used to simplify the doubling of circuits within a 74xx circuit.</string>
    <string name="menu_numbering">Pin Wizard</string>
    <string name="menu_numbering_tt">Wizard to apply pin numbers to the inputs and outputs.</string>
    <string name="menu_removePinNumbers">Remove Pin Numbers</string>
    <string name="menu_removePinNumbers_tt">Remove all pin numbers in the circuit</string>
    <string name="msg_pin_numbering_N">Select pin {0}:</string>

    <string name="menu_undo">Undo</string>
    <string name="menu_undo_tt">Revert last modification</string>
    <string name="menu_redo">Redo</string>
    <string name="menu_redo_tt">Apply last reverted modification again.</string>
    <string name="menu_showDataAsGraph">Show graph</string>
    <string name="menu_showDataAsGraph_tt">Show the data as a Graph.</string>
    <string name="menu_showDataAsTable">Show table</string>
    <string name="menu_showDataAsTable_tt">Shows values as a table.</string>
    <string name="menu_addPowerSupply">Add power supply</string>
    <string name="menu_addPowerSupply_tt">Adds a power supply to the circuit.</string>
    <string name="menu_exportVHDL">Export to VHDL</string>
    <string name="menu_exportVHDL_tt">Exports the circuit to VHDL</string>
    <string name="menu_exportVerilog">Export to Verilog</string>
    <string name="menu_exportVerilog_tt">Exports the circuit to Verilog</string>
    <string name="menu_pdfDocumentation">Documentation</string>
    <string name="menu_openPdfDocumentation">Open {0}</string>
    <string name="msg_errorOpeningDocumentation">Error opening a PDF file!</string>

    <string name="menu_showDataGraph">Show measurement graph</string>
    <string name="menu_showDataGraph_tt">Shows a graph with the measured values in a separate window.</string>
    <string name="menu_showDataTable">Show measurement value table</string>
    <string name="menu_showDataTable_tt">Show table with the measured values in a separate window.</string>
    <string name="menu_exportZIP">Export to ZIP file</string>
    <string name="menu_exportZIP_tt">Exports the circuit as a ZIP file.
        The ZIP file thus contains all the files that are necessary for the operation of the circuit.</string>
    <string name="menu_labelPins">Label Inputs and Outputs</string>
    <string name="menu_labelPins_tt">Set a label to all inputs and outputs without a label.</string>

    <string name="menu_tutorial">Start Tutorial</string>
    <string name="menu_tutorial_tt">Starts the beginner tutorial.</string>

    <string name="menu_stats">Circuit Statistics</string>
    <string name="menu_stats_tt">Shows a list of used components.</string>
    <string name="stat_number">Number</string>
    <string name="stat_part">Component</string>
    <string name="stat_inputs">Inputs</string>
    <string name="stat_bits">Bits</string>
    <string name="stat_addrBits">Addr. Bits</string>

    <string name="msg_keyAsGenericAttribute">Name to use in generic circuits: {0}</string>

    <string name="message">&lt;h1&gt;Digital&lt;/h1&gt;A simple simulator for digital circuits.
        Written by H. Neemann in 2016-2020.

        The icons are taken from the &lt;a href=&quot;http://tango.freedesktop.org&quot;&gt;Tango Desktop Project&lt;/a&gt;.

        Visit the project at &lt;a href=&quot;https://github.com/hneemann/[[name]]&quot;&gt;GitHub&lt;/a&gt;.
        At Github you can also &lt;a href=&quot;https://github.com/hneemann/[[name]]/releases/latest&quot;&gt;download&lt;/a&gt; the latest release.

        There you also can file an &lt;a href=&quot;https://github.com/hneemann/[[name]]/issues/new?body=version:%20[[version]]&amp;labels=bug&quot;&gt;issue&lt;/a&gt; or suggest
        an &lt;a href=&quot;https://github.com/hneemann/[[name]]/issues/new?labels=enhancement&quot;&gt;enhancement&lt;/a&gt;.
    </string>
    <string name="msg_N_nodes">{0} nodes</string>
    <string name="msg_analyseErr">Error analysing the circuit</string>
    <string name="msg_color">Color</string>
    <string name="msg_errorCalculatingStep">Error calculating a step</string>
    <string name="msg_errorCreatingModel">Error creating the circuit</string>
    <string name="msg_errorDuringCalculation">Error during simplification</string>
    <string name="msg_errorDuringHardwareExport">Error during creation of hardware configuration.</string>
    <string name="msg_errorEditingValue">Error editing a attribute value</string>
    <string name="msg_errorImportingModel_N0">Error importing the circuit {0}!</string>
    <string name="msg_errorUpdatingLibrary">Error updating the component library!!</string>
    <string name="msg_errorReadingFile">Error reading a file</string>
    <string name="msg_errorWritingFile">Error writing a file</string>
    <string name="msg_frequency_N">The maximum frequency is {0} kHz</string>
    <string name="msg_missingShape_N">Shape {0} is missing</string>
    <string name="msg_pins">Pin assignment</string>
    <string name="msg_pinMap_pin_N_is_N">Pin {0}: {1}</string>
    <string name="msg_restartNeeded">A restart is required for the changes to take effect!</string>
    <string name="msg_remoteUnknownCommand">Command {0} unknown!</string>
    <string name="msg_enterAnExpression">Enter an expression:</string>
    <string name="msg_runningTestError">Error running the tests:</string>
    <string name="msg_testResult">Test result</string>
    <string name="msg_test_N_Passed">{0} passed</string>
    <string name="msg_test_N_Failed">{0} failed</string>
    <string name="msg_testExp_N0_found_N1">E: {0} / F: {1}</string>
    <string name="msg_creatingHelp">Error creating the help!</string>
    <string name="msg_clipboardContainsNoImportableData">The clipboard contains no importable data!</string>
    <string name="msg_selectAnEmptyFolder">Select an empty folder!</string>
    <string name="msg_fitterResult">Message from the external fitter</string>
    <string name="msg_startExternalFitter">Execution of external fitter</string>
    <string name="msg_actualCircuit">Current Circuit</string>
    <string name="msg_fileNotAccessible">The selected file name is not importable from the current project!</string>
    <string name="msg_fileIsNotUnique">The file name is not unique!
        All files in the working directory and all subdirectories must have unique file names. This also applies to the
        library folder. If your work directory has a 7400.dig file, you cannot use this file or the 7400.dig file from
        the library, because this file name can no longer be uniquely assigned.
    </string>
    <string name="msg_duplicateLibraryFiles">There are several files with identical file names, which can not be
        uniquely assigned! Affected are:
    </string>
    <string name="msg_and_N_More">and {0} more.</string>
    <string name="msg_fileNotImportedYet">The file has not yet been imported.</string>
    <string name="msg_fileExists">The file {0} already exists! Do you want to overwrite the file?</string>
    <string name="msg_test_missingLines">(Too many entries!)</string>
    <string name="msg_test_missingLines_tt">All test cases are executed, but not all results are shown.
        The evaluation of the test result is nevertheless correct!</string>
    <string name="msg_isLocked">The editing of the circuit is disabled. You can remove the lock at
        "{0} -> {1} -> {2}".
<<<<<<< HEAD
        However, copying of components and the configuration of diodes and FGFETs with the [P] key is also possible in the locked mode.</string>
=======
        However, copying of components and the configuration of diodes and FGFETs with the [P] key is also possible in
        the locked mode.
    </string>
>>>>>>> d0797644
    <string name="msg_speedTestError">Error during speed test!</string>
    <string name="msg_pin_N">Pin {0}</string>
    <string name="msg_numberingWizard">Numbering Wizard</string>
    <string name="msg_framesWritten_N">Written frames: {0}</string>
    <string name="msg_errorWritingGif">Error writing to GIF file!</string>
    <string name="btn_gifComplete">Ready</string>
    <string name="btn_gifComplete_tt">The GIF file is finalized and closed.</string>
    <string name="msg_gifExport">GIF Export</string>
    <string name="msg_errCausedBy">caused by</string>
    <string name="msg_inputsToInvert">Inputs to invert</string>
    <string name="msg_none">none</string>
    <string name="msg_errGettingPinNames">Could not determine the names of the pins.</string>
    <string name="msg_errInFile_N">Occurred in file {0}.</string>
    <string name="msg_affectedComponentsAre_N">Affected are: {0}.</string>
    <string name="msg_signal_N">Signal {0}</string>
    <string name="msg_thereAreMissingPinNumbers">No pin numbers assigned to the pins {0}!
        Free pins are automatically assigned. The circuit can therefore not be used on real hardware in most cases!</string>
    <string name="msg_modelHasErrors">You can only export a circuit without errors!</string>
    <string name="msg_noKVMapAvailable">No KV map available!</string>
    <string name="msg_dataNotUpdatedAnymore">Data will not be updated anymore!</string>
    <string name="msg_modifyThisAttribute">Modify this Value</string>
    <string name="msg_invalidEditorValue">One of the fields contains a invalid value!</string>
    <string name="msg_create CHNFile">Creation of CHN file.</string>
    <string name="msg_tableHasManyRowsConfirm">The table is very large, the export may take a while.
        Start export anyway?</string>
    <string name="msg_circuitIsRequired">To create a hardware description, a circuit must first be created and analyzed.
        A standalone truth table can not be used to generate a hardware description.</string>
    <string name="win_romDialog">Included ROMs</string>
    <string name="msg_noData">no data</string>

    <string name="msg_errorClosingExternalProcess">Could not close external process!</string>

    <string name="msg_checkResult">Check Result:</string>
    <string name="btn_checkCode">Check</string>
    <string name="btn_checkCode_tt">Starts the application to check if the entered code is correct.
        If this is not the case, the error message of the external application is displayed.
        If possible, the input and output definitions are also adapted to the current code.</string>
    <string name="msg_codeNotConsistent">Input and output definitions could not be created automatically.
        Please check the settings!</string>
    <string name="msg_applicationFileNotFound">Executable file "{0}" not found!</string>
    <string name="msg_enterText">Enter Text!</string>

    <string name="btn_startATMISP">Start ATMISP</string>
    <string name="btn_startATMISP_tt">Starts the external program ATMISP. This must have been previously installed.</string>
    <string name="msg_errorStartingATMISP">Error while starting ATMISP!
        Is the correct path to the executable ATMISP.exe specified in the settings?
    </string>
    <string name="msg_ATMISPIsStillRunning">ATMISP is still running!
        When this dialog is closed, ATMISP is terminated!
        Make sure the flash process is complete before closing this dialog!
    </string>

    <string name="menu_runAllTests">Run all Tests</string>
    <string name="menu_runAllTests_tt">Executes all tests in the current folder.</string>
    <string name="msg_testPassed_N">{0} test rows passed</string>
    <string name="msg_testFile">File Tested</string>
    <string name="msg_truthTable">Truth Table</string>
    <string name="msg_errorImportingSvg">Error while importing the SVG file.</string>
    <string name="msg_errorCreatingSvgTemplate">Error creating the SVG template.</string>
    <string name="msg_couldNotCreateStats">Statistics could not be created.</string>
    <string name="msg_errorReadingToolchainConfig_N">Error while reading the toolchain configuration {0}</string>
    <string name="msg_commandStarted_N">Command "{0}" has been started! Processing may take some time!</string>
    <string name="msg_commandEnded_N">The command "{0}" has been completed!</string>

    <string name="msg_renameNet">Rename Net</string>
    <string name="msg_renameNet_N_OLD_NEW">There are {0} more tunnels with the net name ''{1}''.
        Do you want to rename all {0} to ''{2}''?
    </string>

    <string name="msg_dataWillBeLost_n">Do you really want to discard the changes in the "{0}" field?</string>

    <string name="msg_supportsHDL">Exportable to VHDL/Verilog.</string>

    <string name="err_vgaModeNotDetected_N">Video mode was not detected ({0})</string>

    <string name="ok">OK</string>
    <string name="rot_0">0°</string>
    <string name="rot_180">180°</string>
    <string name="rot_270">270°</string>
    <string name="rot_90">90°</string>
    <string name="stat_clocks">Break after {0} half cycles at break point ''{1}''.</string>
    <string name="tt_deleteItem">Deletes the selected item</string>
    <string name="tt_moveItemDown">Move the item down</string>
    <string name="tt_moveItemUp">Move the item up</string>
    <string name="win_allSolutions">All possible solutions</string>
    <string name="win_confirmExit">Confirm Exit!</string>
    <string name="win_measures">Measurements</string>
    <string name="win_measures_fullstep">Measurements full clock step</string>
    <string name="win_measures_microstep">Measurements single gate step</string>
    <string name="win_saveChanges">Save Changes?</string>
    <string name="win_stateChanged">State Changed!</string>
    <string name="win_table">Table</string>
    <string name="win_table_exportDialog">Export</string>
    <string name="win_itempicker_title">Select</string>
    <string name="win_testdata_N">Test data {0}</string>
    <string name="win_data">Data</string>
    <string name="win_valueInputTitle_N">Input {0}</string>
    <string name="win_karnaughMap">Karnaugh Map</string>

    <string name="btn_help">Help</string>
    <string name="btn_copyToClipboard">Clipboard</string>
    <string name="btn_copyToClipboard_tt">Copies the text to the clipboard.</string>

    <string name="win_romDialogHelpTitle">Central ROM Content</string>
    <string name="msg_romDialogHelp"><![CDATA[
        <html>
        <h3>Motivation</h3>
        When a circuit containing a ROM component is embedded multiple times, the contents of the ROM
        is normally used for each instance of that circuit. Under certain circumstances,
        however, it may be desirable for such a circuit to be embedded multiple times,
        but different ROM contents are used for each instance.<br/>
        This problem occurs e.g. if a 74xx ROM is used multiple times but with different
        memory contents.<br/>
        <h3>Function</h3>
        At this location, therefore, contents can be defined for all ROMs in the circuit.
        When the simulation model is generated, every ROM is initialized with the contents stored
        directly in the respective ROM. Then it is checked whether an alternative content is
        defined here. If this is the case, the content defined here is loaded into the corresponding ROM.
        <h3>Usage</h3>
        It should be noted that each ROM requires a unique name used to identify the ROM.
        To do this, use the asterisk ('*') in the label of the ROM. The asterisk is then replaced by the complete
        path constructed from the names of the embedded circuits.
        If a circuit contains only one ROM component, it is sufficient to use only the asterisk as a label for it.
        All embedded circuits must be named so that a unique name can be formed for each ROM component.
        </html>
        ]]>
    </string>

    <string name="msg_newRelease_N"><![CDATA[
        <html>
        <h1>New Version {0} Available</h1>
        <p>There is a new release of the simulator available.</p>
        <p>In the <a href="https://github.com/hneemann/[[name]]/releases/latest">release notes</a>
        you can find the changes and improvements.</p>
        <p>Here you can <a href="https://github.com/hneemann/[[name]]/releases/latest">download</a> the new release.</p>
        </html>
    ]]></string>

    <string name="msg_expressionHelpTitle">Expressions</string>
    <string name="msg_expressionHelp">To define an expression you can use all most common notations:

        And: &quot;&amp;&quot;, &quot;&amp;&amp;&quot;, &quot;*&quot;, &quot;∧&quot;
        Or: &quot;|&quot;, &quot;||&quot;, &quot;+&quot;, &quot;∨&quot;, &quot;#&quot;
        XOr: &quot;^&quot;, &quot;⊻&quot;
        Not: &quot;!&quot;, &quot;~&quot;, &quot;&#172;&quot;

        As usual AND precedes OR and XOr.

        Multiple expressions can be separated by "," or ";".
        If you want to name the expressions you can use the
<<<<<<< HEAD
        let command: "let U=A+B, let V=A*B".</string>
=======
        let command: "let U=A+B, let V=A*B".
    </string>
>>>>>>> d0797644
    <string name="msg_testVectorHelpTitle">Test vectors</string>
    <string name="msg_testVectorHelp"><![CDATA[<html>
    <head><style>pre { background-color: #E0E0E0;}</style></head>
    <body>
<p>The first line has to contain the names of inputs and outputs.
The following lines contain the expected values.
A 'X' represents a don't care, and a 'Z' represents a high Z value.
If a 'C' is used, at first all other values are set, after that a clock cycle is performed and then the
values are compared. So it's easier to test sequential logic.
A line which starts with a number sign ('#') is a comment.</p>

<p>So a test for a 2-bit counter could look like this:</p>

<pre>
C Q1 Q0
0 0  0
C 0  1
C 1  0
C 1  1
C 0  0
</pre>

<p>The tests are executed by Run->Run Tests.</p>
<p>
To make it easier to create a lot of test vectors there is the 'repeat([n])' statement:
If a line begins with 'repeat([n])', [n] test lines are generated. The
variable 'n' can be used to generate the test data. With 'repeat(16)',
16 lines are created, where n goes from 0 to 15. If there are multiple bit inputs,
and these are to be set together to a binary value, this can be done with the
'bits([bits], [value])' statement. This is used to create [bits] bits of the value [value].</p>

<p>The following is an example that tests a 4-bit adder:</p>

<pre>
           C_i-1  A_3 A_2 A_1 A_0  B_3 B_2 B_1 B_0  C_i S_3 S_2 S_1 S_0
repeat(256)  0    bits(4,n>>4)     bits(4,n)        bits(5,(n>>4)+(n&15))
repeat(256)  1    bits(4,n>>4)     bits(4,n)        bits(5,(n>>4)+(n&15)+1)
</pre>

<p>The input signals are the carry-in (C_i-1) and the eight input bits A_3-A_0 and B_3-B_0.
The 4 input bits are generated with the 'bits' instruction. The result (C_i, S_3-S_0) is also generated
by a 'bits' instruction.
This happens once with C_i-1 = 0 and in the next line with C_i-1 = 1.
In this way, 512 test rows are generated which cover all possible input configurations.</p>
<p>If multiple rows are to be repeated, or if nested loops are required, the loop
statement can be used. The above example could also be implemented as follows:</p>

<pre>
           C_i-1  A_3 A_2 A_1 A_0  B_3 B_2 B_1 B_0  C_i S_3 S_2 S_1 S_0
loop(a,16)
  loop(b,16)
             0    bits(4,a)        bits(4,b)        bits(5,a+b)
             1    bits(4,a)        bits(4,b)        bits(5,a+b+1)
  end loop
end loop
</pre>

<p>Under certain circumstances it may be necessary to be able to react to the initial
state of the circuit. Therefore the signals provided in the circuit can be used within
the test case. For example, if a counter that starts in an undefined state is to be
tested, it can be clocked to a defined state:</p>

<pre>C Q_3 Q_2 Q_1 Q_0

# clock counter to 1111
while(!(Q_3 & Q_2 & Q_1 & Q_0))
C x x x x
end while

# start the test execution
repeat(16) C bits(4,n)
</pre>

<p>It may be helpful to generate random numbers in test cases.
These can be created with the function 'random([n])'. The generated number is greater
than or equal to zero and less than [n]. Considering a 16-bit multiplier as an example,
a full test can not be performed since it would have 2^32 input combinations.
A regression test that multiplies 100000 random numbers might look like this:</p>

<pre>
   A    B      Y
loop(i,100000)
  let a = random(1&lt;&lt;16);
  let b = random(1&lt;&lt;16);
  (a)  (b)   (a*b)
end loop
</pre>

<p>An input that allows high impedance as a value can also be used as a test output.
In this case, the signal name can be used with a trailing "_out" to read back and check the current value.
For this, the corresponding input must be set to high impedance ('Z').</p>

<pre>OE CLK D D_out
0   0  0 0
0   C  1 1
1   0  z 1
0   C  0 0
1   0  z 0
</pre>

<p>The circuit for this test has only one input 'D', but which can be high impedance state.
Therefore, the signal 'D_out' is also available to check the value in this case.</p>

</body></html>]]></string>

    <string name="fsm_title">Finite State Machine</string>
    <string name="fsm_noMove">No movement</string>
    <string name="fsm_moveTrans">Transitions</string>
    <string name="fsm_moveStates">Transitions+States</string>
    <string name="fsm_set_N">set {0}</string>
    <string name="menu_fsm">Finite State Machine</string>
    <string name="menu_fsm_tt">Opens a Dialog to Edit a Finite State Machine.</string>
    <string name="menu_fsm_create">Create</string>
    <string name="menu_fsm_create_table">State Transition Table</string>
    <string name="menu_fsm_create_counter">Create Counter</string>
    <string name="menu_fsm_create_counter_N">{0} States</string>
    <string name="menu_fsm_Help_tt">Help for operating the FSM editor.</string>
    <string name="err_notDeterministic_N">The FSM is not deterministic: {0}</string>
    <string name="err_fsmNumberUsedTwice_N">State Number {0} used twice.</string>
    <string name="err_fsmNoInitialState">There is no initial state (state number zero).</string>
    <string name="err_fsmState_N_notFound">State ''{0}'' not found!</string>
    <string name="err_fsmInvalidOutputAssignment_N">Wrong assignment to output (''{0}'')!</string>
    <string name="err_fsmErrorInCondition_N">Error in condition ''{0}''!</string>
    <string name="key_stateNum">State Number</string>
    <string name="key_stateNum_tt">The number which represents this state.</string>
    <string name="key_isInitialState">Initial State</string>
    <string name="key_isInitialState_tt">If set, this state is the initial state.</string>
    <string name="key_stateValues">Outputs</string>
    <string name="key_stateValues_tt">Defines the output values.
        With simple assignments like "A=1, B=0" outputs can be set.
        With instructions like "A=101", multi-bit outputs can be set.
        Outputs that are not defined here are set to zero in states.
        For transitions, unspecified outputs remain unchanged.
    </string>
    <string name="key_transCond">Condition</string>
    <string name="key_transCond_tt">A boolean expression.</string>
    <string name="key_transRad">Radius</string>
    <string name="key_transRad_tt">Radius of the circle in the diagram.</string>
    <string name="msg_fsmCantCreateTable">Can not create state transition table.</string>
    <string name="msg_fsmTransition">Transition</string>
    <string name="msg_fsmState">State</string>
    <string name="msg_fsmNewState">New State</string>
    <string name="msg_fsm_errorLoadingFile">Error loading a file!</string>
    <string name="msg_fsm_errorStoringFile">Error storing a file!</string>
    <string name="msg_fsmHelpTitle">Help FSM Editor</string>
    <string name="msg_fsmHelp"><![CDATA[
<html><head></head>
<body>
  <h3>Mouse Operation</h3>
  <dl>
    <dt>Create a state:</dt>
    <dd>Right mouse click on a free area.</dd>
    <dt>Creating a transition:</dt>
    <dd>Right mouse button down on the start state and dragging to the destination state.</dd>
    <dt>Delete a state or a transition:</dt>
    <dd>Move the mouse over the object and press the [Del] button.</dd>
    <dt>Moving a state or transition:</dt>
    <dd>Left mouse button down and dragging.</dd>
    <dt>Editing a state or a transition:</dt>
    <dd>Right mouse click on the state or the transition.</dd>
  </dl>
  <h3>Layout Help Function</h3>
  <dl>
    <dt>No movement:</dt>
    <dd>The layout help function is disabled.</dd>
    <dt>Transitions:</dt>
    <dd>The layout help function moves the transition arrows to avoid overlaps.</dd>
    <dt>Transitions+States</dt>
    <dd>The layout help function moves both states and transitions to help create a well-balanced layout.</dd>
  </dl>
  <h3>Interpretation of Transitions</h3>
  To simplify the generation of a deterministic automata, unconditional transitions are treated in a special way:
  an unconditional transition is only executed if no other transition satisfies the transition condition.
  So there can be an unconditional transition and conditional transitions that start in the same state.
  An unconditional transition thus determines to which state the state machine is shifted if no other transition
  condition is met.
  If there is no unconditional transition from a state, the state machine will stay in this state if no other
  transition condition is met.
</body></html>]]></string>

    <string name="msg_graphHelpTitle">The measurement graph</string>
    <string name="msg_graphHelp"><![CDATA[
        <html><body>
        <h3>What can be seen in the graph?</h3>
        Unlike a real logic analyzer, the X-axis of the measurement graph does not show the time.
        Instead a counter is displayed which counts the changes of state in the circuit.
        Whenever there is a change in the circuit, the counter is incremented and the new state is displayed.<br/>
        You can also think of it as a classic logic analyzer, which does not save any data for optimization
        if nothing has changed in the circuit.
        However, this also means that it is not possible to read from the graph whether a lot or little time has
        passed between two changes in the circuit.<br/>
        This behavior is caused by the nature of the simulation: The simulation of the circuit does not know the
        concept of time. A change is made to the circuit, and the change in the circuit state is calculated, until
        the circuit has stabilized again. Then the next change is made, the effect of which is also is calculated
        and so on. These changes are counted and the counter value is displayed on the X-axis of the graph.<br/>
        Among other things, this also means that a circuit cannot be overclocked, since the effects of the falling
		edge of the clock are not calculated until the circuit has stabilized after the previous rising edge.
        </body></html>
    ]]></string>

    <string name="tutorial">Tutorial</string>
    <string name="tutorial1">In the following a short tutorial leads you to the first, simple circuit:

        First, insert an input into the circuit. You will find the input in the menu Components▸IO.
    </string>
    <string name="tutorial2">Now add a second input to the circuit. You can also click on the input
        in the toolbar.

        It is best to place the second input slightly below the first input.
        You can move the circuit by holding down the right mouse button.
        By clicking on components you can move them.</string>
    <string name="tutorial3">Next, an "Exclusive Or" gate is to be inserted.
        You can find this gate in the menu Components▸Logic.
        Place this component with some distance to the right of the inputs.</string>
    <string name="tutorial4">The last component to be inserted is an output.
        Place it with some distance to the right of the "Exclusive Or" gate.
    </string>
    <string name="tutorial5">In order to complete the circuit, connecting wires must be drawn.

        Click on the red dot at the first input and connect it to an input of the "Exclusive Or" gate,
        by clicking on a blue dot of the "Exclusive Or" gate afterwards.
        Do NOT drag with mouse button down!
    </string>
    <string name="tutorial6">Connect the red dot of the second input to the second blue dot of the
        "Exclusive Or" gate and the red dot of the "Exclusive Or" gate to the blue dot of the output.

        While drawing, you can pin the wire by clicking somewhere on the canvas.
        Right-click cancels the drawing of the wire (control-click on macOS).
    </string>
    <string name="tutorial7">Your first circuit is now functional.
        To start the simulation, you can click on the Play button in the toolbar.
        If you move the mouse over the toolbar, tool tips are shown.
    </string>
    <string name="tutorial8">
        The simulation is now active. Switch the inputs by clicking on them.
    </string>
    <string name="tutorial9">
        To stop the simulation, click on the Stop button in the toolbar.
    </string>
    <string name="tutorial10">
        For completeness, the inputs and outputs should be labeled.

        Right-click on an input to open a dialog. On macOS control-click is used.
        Here the input can be given a name.</string>
    <string name="tutorial11">
        Label all inputs and outputs.
    </string>
    <string name="tutorialUniqueIdents">
        Inputs and outputs should always be uniquely named.
    </string>
    <string name="tutorialNotNeeded">
        Skip Tutorial
    </string>
</resources><|MERGE_RESOLUTION|>--- conflicted
+++ resolved
@@ -562,12 +562,8 @@
     <string name="elem_RAMDualPort_pin_Din">The data to be stored in the RAM.</string>
     <string name="elem_RAMDualPort_pin_D">The data output pin</string>
     <string name="elem_RAMDualPort_pin_ld">If this input is high the output is activated and the data is visible at the output.</string>
-<<<<<<< HEAD
-    <string name="elem_RAMDualPort_pin_str">If this input is high and when the clock becomes high, the data is stored.</string>
-=======
     <string name="elem_RAMDualPort_pin_str">If this input is high and when the clock becomes high, the data is stored.
     </string>
->>>>>>> d0797644
 
     <string name="elem_BlockRAMDualPort">Block-RAM, separated ports</string>
     <string name="elem_BlockRAMDualPort_short">RAM</string>
@@ -579,13 +575,9 @@
     <string name="elem_BlockRAMDualPort_pin_C">Clock input</string>
     <string name="elem_BlockRAMDualPort_pin_Din">The data to be stored in the RAM.</string>
     <string name="elem_BlockRAMDualPort_pin_D">The data output pin</string>
-<<<<<<< HEAD
-    <string name="elem_BlockRAMDualPort_pin_str">If this input is high and when the clock becomes high, the data is stored.</string>
-=======
     <string name="elem_BlockRAMDualPort_pin_str">If this input is high and when the clock becomes high, the data is
         stored.
     </string>
->>>>>>> d0797644
 
     <string name="elem_EEPROMDualPort">EEPROM, separated Ports</string>
     <string name="elem_EEPROMDualPort_short">EEPROM</string>
@@ -595,13 +587,9 @@
     <string name="elem_EEPROMDualPort_pin_Din">The data to be stored in the EEPROM.</string>
     <string name="elem_EEPROMDualPort_pin_D">The data output pin</string>
     <string name="elem_EEPROMDualPort_pin_ld">If this input is high the output is activated and the data is visible at the output.</string>
-<<<<<<< HEAD
-    <string name="elem_EEPROMDualPort_pin_str">If this input is high and when the clock becomes high, the data is stored.</string>
-=======
     <string name="elem_EEPROMDualPort_pin_str">If this input is high and when the clock becomes high, the data is
         stored.
     </string>
->>>>>>> d0797644
 
     <string name="elem_RAMSinglePort">RAM, bidirectional Port</string>
     <string name="elem_RAMSinglePort_short">RAM</string>
@@ -610,12 +598,8 @@
     <string name="elem_RAMSinglePort_pin_C">Clock</string>
     <string name="elem_RAMSinglePort_pin_D">The bidirectional data connection.</string>
     <string name="elem_RAMSinglePort_pin_ld">If this input is high the output is activated and the data is visible at the output.</string>
-<<<<<<< HEAD
-    <string name="elem_RAMSinglePort_pin_str">If this input is high when the clock becomes high, the data is stored.</string>
-=======
     <string name="elem_RAMSinglePort_pin_str">If this input is high when the clock becomes high, the data is stored.
     </string>
->>>>>>> d0797644
     <string name="elem_RAMSinglePortSel">RAM, Chip Select</string>
     <string name="elem_RAMSinglePortSel_short">RAM</string>
     <string name="elem_RAMSinglePortSel_tt">A RAM module with a bidirectional connection for reading and writing the data.
@@ -655,12 +639,8 @@
         can be used, which enables 32768 colors.
     </string>
     <string name="elem_GraphicCard_pin_A">The address to read and write.</string>
-<<<<<<< HEAD
-    <string name="elem_GraphicCard_pin_str">If this input is high when the clock becomes high, the data is stored.</string>
-=======
     <string name="elem_GraphicCard_pin_str">If this input is high when the clock becomes high, the data is stored.
     </string>
->>>>>>> d0797644
     <string name="elem_GraphicCard_pin_C">Clock</string>
     <string name="elem_GraphicCard_pin_ld">If this input is high the output is activated and the data is visible at the output.</string>
     <string name="elem_GraphicCard_pin_B">Selects the screen buffer to show.</string>
@@ -679,30 +659,22 @@
     <string name="elem_RAMDualAccess_pin_C">Clock</string>
     <string name="elem_RAMDualAccess_pin_1Din">The data to be stored in the RAM.</string>
     <string name="elem_RAMDualAccess_pin_ld">If this input is high the output is activated and the data is visible at the output 1D.</string>
-<<<<<<< HEAD
-    <string name="elem_RAMDualAccess_pin_str">If this input is high and when the clock becomes high, the data is stored.</string>
-=======
     <string name="elem_RAMDualAccess_pin_str">If this input is high and when the clock becomes high, the data is
         stored.
     </string>
->>>>>>> d0797644
 
     <string name="elem_RegisterFile">Register File</string>
     <string name="elem_RegisterFile_short">Register</string>
     <string name="elem_RegisterFile_tt">Memory with one port that allows to write and two ports that allow to read from
         the memory simultaneously. Can be used to implement processor registers.
         Two registers can be read simultaneously and a third can be written.</string>
-    <string name="elem_RegisterFile_pin_Da">Output Port A</string>
-    <string name="elem_RegisterFile_pin_Db">Output Port B</string>
-    <string name="elem_RegisterFile_pin_Ra">The register which is visible at port A.</string>
-    <string name="elem_RegisterFile_pin_Rb">The register which is visible at port B.</string>
+    <string name="elem_RegisterFile_pin_Da">Output Port a</string>
+    <string name="elem_RegisterFile_pin_Db">Output Port b</string>
+    <string name="elem_RegisterFile_pin_Ra">The register which is visible at port a.</string>
+    <string name="elem_RegisterFile_pin_Rb">The register which is visible at port b.</string>
     <string name="elem_RegisterFile_pin_Rw">The register into which the data is written.</string>
-<<<<<<< HEAD
-    <string name="elem_RegisterFile_pin_we">If this input is high and when the clock becomes high, the data is stored.</string>
-=======
     <string name="elem_RegisterFile_pin_we">If this input is high and when the clock becomes high, the data is stored.
     </string>
->>>>>>> d0797644
     <string name="elem_RegisterFile_pin_C">Clock</string>
     <string name="elem_RegisterFile_pin_Din">The data to be stored in the register Rw.</string>
 
@@ -726,23 +698,15 @@
     <string name="elem_CounterPreset_short">Counter</string>
     <string name="elem_CounterPreset_pin_out">Returns the counted value.</string>
     <string name="elem_CounterPreset_pin_ovf">Overflow output. It is set to 1 if the 'en' input is set to 1 and if the
-<<<<<<< HEAD
-    counter reaches its maximum value when counting up, or has reached 0 when counting down.</string>
-=======
         counter reaches its maximum value when counting up, or has reached 0 when counting down.
     </string>
->>>>>>> d0797644
     <string name="elem_CounterPreset_pin_C">The clock input. A rising edge increases or decreases the counter.</string>
     <string name="elem_CounterPreset_pin_clr">Synchronous reset of the counter if set to 1.</string>
     <string name="elem_CounterPreset_pin_en">If set to 1 the counter is enabled!</string>
     <string name="elem_CounterPreset_pin_dir">Specifies the counting direction. A 0 means upwards.</string>
-<<<<<<< HEAD
-    <string name="elem_CounterPreset_pin_ld">If set, the value at input 'in' is stored in the counter at the next clock signal.</string>
-=======
     <string name="elem_CounterPreset_pin_ld">If set, the value at input 'in' is stored in the counter at the next clock
         signal.
     </string>
->>>>>>> d0797644
     <string name="elem_CounterPreset_pin_in">This data word is stored in the counter when ld is set.</string>
 
 
@@ -830,12 +794,8 @@
         It is used to implement a wired OR.
         So it is necessary to connect a pull down resistor to the diodes output.
         In the simulation the diode behaves like an active gate with a trivalent truth table:
-<<<<<<< HEAD
-        If the input high, the output is also high. In all other cases (input is low or high z) the output is in high z state.
-=======
         If the input high, the output is also high. In all other cases (input is low or high z) the output is in high z
         state.
->>>>>>> d0797644
         So two anti parallel connected diodes can keep each other in high state, which is not possible with real diodes.
         This is an ideal diode: There is no voltage drop across a forward-biased diode.</string>
     <string name="elem_DiodeForward_pin_in">If the input is high also the output is high. In all other cases the output is in high z state.</string>
@@ -844,12 +804,8 @@
     <string name="elem_DiodeBackward_tt">A simplified unidirectional diode, used to pull a wire to ground. It is used to
         implement a wired AND.
         So it is necessary to connect a pull up resistor to the diodes output.
-<<<<<<< HEAD
-        If the input low, the output is also low. In the other cases (input is high or high z) the output is in high z state.
-=======
         If the input low, the output is also low. In the other cases (input is high or high z) the output is in high z
         state.
->>>>>>> d0797644
         So two anti parallel connected diodes can keep each other in low state, which is not possible with real diodes.
         So this is a ideal diode: There is no voltage drop across a forward-biased diode.</string>
     <string name="elem_DiodeBackward_pin_in">If the input is low also the output is low. In all other cases the output is in high z state.</string>
@@ -872,12 +828,8 @@
         If a current flows through the coil, the switch is closed or opened.
         There is no flyback diode so the current direction does not matter.
         The switch is actuated if the inputs have different values.
-<<<<<<< HEAD
-        The relay behaves similar to an XOr gate.</string>
-=======
         The relay behaves similar to an XOr gate.
     </string>
->>>>>>> d0797644
     <string name="elem_Relay_pin_in1">One of the inputs to control the relay.</string>
     <string name="elem_Relay_pin_in2">One of the inputs to control the relay.</string>
     <string name="elem_RelayDT">Double Throw Relay</string>
@@ -885,12 +837,8 @@
         If a current flows through the coil, the switch is closed or opened.
         There is no flyback diode so the current direction does not matter.
         The switch is actuated if the inputs have different values.
-<<<<<<< HEAD
-        The relay behaves similar to an XOr gate.</string>
-=======
         The relay behaves similar to an XOr gate.
     </string>
->>>>>>> d0797644
     <string name="elem_RelayDT_pin_in1">One of the inputs to control the relay.</string>
     <string name="elem_RelayDT_pin_in2">One of the inputs to control the relay.</string>
     <string name="elem_PFET">P-Channel FET</string>
@@ -978,12 +926,8 @@
 
     <string name="elem_Diode">Diode</string>
     <string name="elem_Diode_tt">Simplified bidirectional diode. It is used to implement a wired AND or a wired OR.
-<<<<<<< HEAD
-        This is a ideal diode: There is no voltage drop across a forward-biased diode.</string>
-=======
         This is a ideal diode: There is no voltage drop across a forward-biased diode.
     </string>
->>>>>>> d0797644
 
 
     <string name="error">Error</string>
@@ -992,12 +936,8 @@
     <string name="err_analyseNoInputs">The circuit has no labeled inputs</string>
     <string name="err_analyseNoOutputs">The circuit has no labeled outputs</string>
     <string name="err_breakTimeOut">No break detected after {0} cycles at break point ''{1}''.
-<<<<<<< HEAD
-        Possibly the number of timeout cycles in the break component should be increased.</string>
-=======
         Possibly the number of timeout cycles in the break component should be increased.
     </string>
->>>>>>> d0797644
     <string name="err_builder_exprNotSupported">Expression {0} not supported</string>
     <string name="err_builder_operationNotSupported">Operation {0} not supported</string>
     <string name="err_builder_couldNotFillLUT">Error creating the lookup table.</string>
@@ -1021,16 +961,11 @@
     <string name="err_noShapeFoundFor_N">No shape found for component {0}</string>
     <string name="err_noValueSetFor_N0_atElement_N1">Nothing connected to input ''{0}'' at component ''{1}''. Open inputs are not allowed.</string>
     <string name="err_notAllOutputsSameBits">Not all connected outputs have the same bit count</string>
-<<<<<<< HEAD
-    <string name="err_notAllOutputsSupportHighZ">If multiple outputs are connected together, all of them have to be three-state outputs.</string>
-    <string name="err_noOutConnectedToWire">No output connected to a wire ({0}). The state of the wire is undefined.</string>
-=======
     <string name="err_notAllOutputsSupportHighZ">If multiple outputs are connected together, all of them have to be
         three-state outputs.
     </string>
     <string name="err_noOutConnectedToWire">No output connected to a wire ({0}). The state of the wire is undefined.
     </string>
->>>>>>> d0797644
     <string name="err_oneResultIsRequired">Table too small: One result is required!</string>
     <string name="err_output_N_notDefined">Output {0} not defined</string>
     <string name="err_pinMap_NoNameForPin_N">No label for pin {0}</string>
@@ -1042,13 +977,9 @@
     <string name="err_pinMap_toMannyOutputsDefined">Too many outputs used!</string>
     <string name="err_pinNotPresent">Pin not present</string>
     <string name="err_pinWithoutName">Found a pin without a label.</string>
-<<<<<<< HEAD
-    <string name="err_clockWithoutName">Found a clock without a label. If a clock is embedded the clock also needs a label.</string>
-=======
     <string name="err_clockWithoutName">Found a clock without a label. If a clock is embedded the clock also needs a
         label.
     </string>
->>>>>>> d0797644
     <string name="err_pin_N0_atElement_N1_notFound">Pin {0} not found at component {1}</string>
     <string name="err_pin_N_notFound">Pin {0} not found</string>
     <string name="err_customShapeHasNoPin_N">The custom shape does not define a pin {0}</string>
@@ -1064,18 +995,12 @@
     <string name="err_splitterNotUnambiguously">Input bits are defined several times!</string>
     <string name="err_spitterToManyBits">Only 64 bits allowed in splitter!</string>
     <string name="err_tableBecomesToSmall">Two inputs are required!</string>
-<<<<<<< HEAD
-    <string name="err_toManyInputs_max_N0_is_N1">Too many variables (inputs+flip-flops), {0} are allowed but {1} were found.</string>
-    <string name="err_toManyInputsIn_N0_max_N1_is_N2">Too many variables used in {0},
-        {1} are allowed variables but {2} were found.</string>
-=======
     <string name="err_toManyInputs_max_N0_is_N1">Too many variables (inputs+flip-flops), {0} are allowed but {1} were
         found.
     </string>
     <string name="err_toManyInputsIn_N0_max_N1_is_N2">Too many variables used in {0},
         {1} are allowed variables but {2} were found.
     </string>
->>>>>>> d0797644
     <string name="err_varNotAllowedInCUPL_N">Variable {0} is not allowed in CUPL source!</string>
     <string name="err_varNotDefined_N">Variable {0} not defined</string>
     <string name="err_parserUnexpectedToken_N">Unexpected Token {0}</string>
@@ -1177,12 +1102,8 @@
         If there are still problems, check the path to the ghdl executable in the Digital settings.
     </string>
     <string name="err_iverilogNotInstalled">
-<<<<<<< HEAD
-        The Verilog simulator Icarus does not seem to be installed. Install IVerilog (http://iverilog.icarus.com/) and try again.
-=======
         The Verilog simulator Icarus does not seem to be installed. Install IVerilog (http://iverilog.icarus.com/) and
         try again.
->>>>>>> d0797644
         If there are still problems, check the path to the IVerilog executable in the Digital settings.
     </string>
     <string name="err_errorAnalysingCircuit_N">Error analysing the circuit: {0}</string>
@@ -1285,16 +1206,11 @@
     <string name="key_Height_tt">Height of symbol if this circuit is used as an component in an other circuit.</string>
     <string name="key_autoReload">Reload at model start</string><!-- ROM -->
     <string name="key_autoReload_tt">Reloads the HEX file every time the model is started.</string>
-<<<<<<< HEAD
-    <string name="key_flipSelPos">Flip selector position</string><!-- Driver, DriverInvSel, Multiplexer, Demultiplexer, Decoder -->
-    <string name="key_flipSelPos_tt">This option allows you to move te selector pin to the opposite side of the plexer.</string>
-=======
     <string name="key_flipSelPos">Flip selector position
     </string><!-- Driver, DriverInvSel, Multiplexer, Demultiplexer, Decoder -->
     <string name="key_flipSelPos_tt">This option allows you to move te selector pin to the opposite side of the
         plexer.
     </string>
->>>>>>> d0797644
     <string name="key_intFormat">Number Format</string><!-- Probe -->
     <string name="key_intFormat_tt">The format used to show the numbers.</string>
     <string name="key_intFormat_ascii">ASCII</string>
@@ -1341,12 +1257,8 @@
     <string name="key_termWidth_tt">The number of characters shown in a single line.</string>
     <string name="key_valueIsProbe">Use as measurement value</string><!-- RS_FF, JK_FF, D_FF, T_FF, JK_FF_AS, D_FF_AS, Register -->
     <string name="key_valueIsProbe_tt">If set the value is a measurement value and appears in the graph and data table.
-<<<<<<< HEAD
-        In addition, a label must be specified that can serve as identification of the value.</string>
-=======
         In addition, a label must be specified that can serve as identification of the value.
     </string>
->>>>>>> d0797644
     <string name="key_Testdata">Test data</string><!-- Testcase -->
     <string name="key_Testdata_tt">The description of the test case.
         Details of the syntax can be found in the help dialog of the test data editor.</string>
@@ -1362,12 +1274,8 @@
     <string name="key_Blown">Programmed</string><!-- DiodeForward, DiodeBackward, Fuse, FGPFET, FGNFET -->
     <string name="key_Blown_tt">If set a diode is "blown" or "programmed".
         At a floating gate FET the floating gate is charged.
-<<<<<<< HEAD
-        You can change this setting with the [P] key.</string>
-=======
         You can change this setting with the [P] key.
     </string>
->>>>>>> d0797644
     <string name="key_ExpressionFormat">Format</string>
     <string name="key_ExpressionFormat_tt">Screen format of expressions.</string>
     <string name="key_relayNormallyClosed">Relay is normally closed.</string><!-- Relay -->
@@ -1409,12 +1317,8 @@
     </string>
     <string name="key_defTreeSelect">Component tree view is visible at startup.</string>
     <string name="key_defTreeSelect_tt">If set, the component tree view is enabled at startup.</string>
-<<<<<<< HEAD
-    <string name="key_inverterConfig">Inverted inputs</string><!-- And, NAnd, Or, NOr, XOr, XNOr, RS_FF, JK_FF, D_FF, T_FF, JK_FF_AS, D_FF_AS, Counter -->
-=======
     <string name="key_inverterConfig">Inverted inputs
     </string><!-- And, NAnd, Or, NOr, XOr, XNOr, RS_FF, JK_FF, D_FF, T_FF, JK_FF_AS, D_FF_AS, Counter -->
->>>>>>> d0797644
     <string name="key_inverterConfig_tt">You can select the inputs that are to be inverted.</string>
     <string name="key_fontSize">Menus Font Size [%]</string>
     <string name="key_fontSize_tt">Size of the fonts used in the menu in percent of the default size.</string>
@@ -1472,12 +1376,8 @@
     <string name="key_externalInputs">Inputs</string>
     <string name="key_externalInputs_tt">The inputs of the external process.
         It is a comma-separated list of signal names. For each signal name, a number of bits separated by a colon
-<<<<<<< HEAD
-        can be specified. The inputs of an 8-bit adder could thus be described as "a:8,b:8,c_in".</string>
-=======
         can be specified. The inputs of an 8-bit adder could thus be described as "a:8,b:8,c_in".
     </string>
->>>>>>> d0797644
     <string name="key_externalOutputs">Outputs</string>
     <string name="key_externalOutputs_tt">The outputs of the external process.
         It is a comma-separated list of signal names. For each signal name, a number of bits separated by a colon
@@ -1550,12 +1450,8 @@
         rectangle.
         With "Layout", the position of the inputs and outputs and their orientation in the circuit determines
         the position of the pins. Here it is possible to have pins at the top or the bottom.
-<<<<<<< HEAD
-        When selecting "DIL-Chip", a DIL housing is used to display the circuit. The pin numbers of the inputs and outputs
-=======
         When selecting "DIL-Chip", a DIL housing is used to display the circuit. The pin numbers of the inputs and
         outputs
->>>>>>> d0797644
         determine the position of the pins in this case.
     </string>
     <string name="key_shapeType_DEFAULT">Default</string>
@@ -1773,13 +1669,9 @@
     <string name="menu_new">New</string>
     <string name="menu_new_tt">Creates a new, empty circuit.</string>
     <string name="menu_newSub">New embedded Circuit</string>
-<<<<<<< HEAD
-    <string name="menu_newSub_tt">Opens a new window to create a new embedded circuit, which can then be used in this circuit.</string>
-=======
     <string name="menu_newSub_tt">Opens a new window to create a new embedded circuit, which can then be used in this
         circuit.
     </string>
->>>>>>> d0797644
     <string name="menu_open">Open</string>
     <string name="menu_openRecent">Open Recent</string>
     <string name="menu_openRecentNewWindow">Open Recent in New Window</string>
@@ -1882,19 +1774,12 @@
     <string name="menu_expression_tt">Create a circuit from an expression.</string>
     <string name="menu_runTests">Run Tests</string>
     <string name="menu_runTests_tt">Runs all test cases in the circuit</string>
-<<<<<<< HEAD
-    <string name="menu_actualToDefault">Set Inputs</string>
-    <string name="menu_actualToDefault_tt">Use current input values as new default values.</string>
-    <string name="menu_restoreAllFuses">Reset all diodes and FGFETs</string>
-    <string name="menu_restoreAllFuses_tt">Resets all diodes (fuses) and FGFETs to the "not programed" state. The current fuse configuration is lost!</string>
-=======
     <string name="menu_actualToDefault">Set Input Defaults</string>
     <string name="menu_actualToDefault_tt">Use current input values as new default values.</string>
     <string name="menu_restoreAllFuses">Reset all diodes and FGFETs</string>
     <string name="menu_restoreAllFuses_tt">Resets all diodes (fuses) and FGFETs to the "not programed" state. The
         current fuse configuration is lost!
     </string>
->>>>>>> d0797644
     <string name="menu_programDiode">Program diode</string>
     <string name="menu_help_elements">Components</string>
     <string name="menu_help_elements_tt">Shows a list of all available components.</string>
@@ -2019,13 +1904,9 @@
         The evaluation of the test result is nevertheless correct!</string>
     <string name="msg_isLocked">The editing of the circuit is disabled. You can remove the lock at
         "{0} -> {1} -> {2}".
-<<<<<<< HEAD
-        However, copying of components and the configuration of diodes and FGFETs with the [P] key is also possible in the locked mode.</string>
-=======
         However, copying of components and the configuration of diodes and FGFETs with the [P] key is also possible in
         the locked mode.
     </string>
->>>>>>> d0797644
     <string name="msg_speedTestError">Error during speed test!</string>
     <string name="msg_pin_N">Pin {0}</string>
     <string name="msg_numberingWizard">Numbering Wizard</string>
@@ -2176,12 +2057,8 @@
 
         Multiple expressions can be separated by "," or ";".
         If you want to name the expressions you can use the
-<<<<<<< HEAD
-        let command: "let U=A+B, let V=A*B".</string>
-=======
         let command: "let U=A+B, let V=A*B".
     </string>
->>>>>>> d0797644
     <string name="msg_testVectorHelpTitle">Test vectors</string>
     <string name="msg_testVectorHelp"><![CDATA[<html>
     <head><style>pre { background-color: #E0E0E0;}</style></head>
