--- conflicted
+++ resolved
@@ -1218,7 +1218,6 @@
         With "Layout", the position of the inputs and outputs and their orientation in the circuit determines
         the position of the pins. Here are also pins at the top or bottom possible.
         When selecting "DIL-Chip", a DIL housing is used to display the circuit. The pin numbers of the inputs and outputs
-<<<<<<< HEAD
         determine the position of the pins in this case.</string>
   <string name="key_shapeType_DEFAULT">Default</string>
   <string name="key_shapeType_SIMPLE">Simple</string>
@@ -1241,8 +1240,8 @@
   <string name="key_midiInstrument">MIDI instrument</string>
   <string name="key_midiInstrument_tt">The MIDI instrument to use.</string>
   <string name="key_midiProgChange">Allow program change</string>
-  <string name="key_midiProgChange_tt">Adds  a new input PC. If this input is set to high,
-        the value at input N is used to change te program (instrument).</string>
+  <string name="key_midiProgChange_tt">Adds a new input PC. If this input is set to high,
+        the value at input N is used to change the program (instrument).</string>
   <string name="mod_insertWire">Inserted wire.</string>
   <string name="mod_insertCopied">Insert from clipboard.</string>
   <string name="mod_setKey_N0_in_element_N1">Value ''{0}'' in component ''{1}'' modified.</string>
@@ -1285,80 +1284,6 @@
   <string name="menu_edit">Edit</string>
   <string name="menu_editAttributes">Circuit specific settings</string>
   <string name="menu_editAttributes_tt">The circuit specific settings affect the behavior of the
-=======
-        determine the position of the pins in this case.
-    </string>
-    <string name="key_shapeType_DEFAULT">Default</string>
-    <string name="key_shapeType_SIMPLE">Simple</string>
-    <string name="key_shapeType_DIL">DIL-Chip</string>
-    <string name="key_shapeType_LAYOUT">Layout</string>
-    <string name="key_shapeType_CUSTOM">User defined</string>
-
-    <string name="key_textOrientation">Orientation</string>
-    <string name="key_textOrientation_tt">Position of the coordinate relative to the text.</string>
-    <string name="key_textOrientation_LEFTBOTTOM">left bottom</string>
-    <string name="key_textOrientation_CENTERBOTTOM">center bottom</string>
-    <string name="key_textOrientation_RIGHTBOTTOM">right bottom</string>
-    <string name="key_textOrientation_RIGHTCENTER">right center</string>
-    <string name="key_textOrientation_RIGHTTOP">right top</string>
-    <string name="key_textOrientation_CENTERTOP">center top</string>
-    <string name="key_textOrientation_LEFTTOP">left top</string>
-    <string name="key_textOrientation_LEFTCENTER">left center</string>
-    <string name="key_textOrientation_CENTERCENTER">center center</string>
-
-    <string name="key_midiChannel">MIDI channel</string>
-    <string name="key_midiChannel_tt">Selects the MIDI channel to use.</string>
-    <string name="key_midiInstrument">MIDI instrument</string>
-    <string name="key_midiInstrument_tt">The MIDI instrument to use.</string>
-    <string name="key_midiProgChange">Allow program change</string>
-    <string name="key_midiProgChange_tt">Adds a new input PC. If this input is set to high,
-        the value at input N is used to change the program (instrument).</string>
-
-    <string name="mod_insertWire">Inserted wire.</string>
-    <string name="mod_insertCopied">Insert from clipboard.</string>
-    <string name="mod_setKey_N0_in_element_N1">Value ''{0}'' in component ''{1}'' modified.</string>
-    <string name="mod_setAttributesIn_N">Attributes of component ''{0}'' modified.</string>
-    <string name="mod_wireDeleted">Wire deleted.</string>
-    <string name="mod_movedOrRotatedElement_N">Component ''{0}'' moved or rotated.</string>
-    <string name="mod_movedWire">Wire moved.</string>
-    <string name="mod_deletedSelection">Selection deleted.</string>
-    <string name="mod_insertedElement_N">Component ''{0}'' inserted.</string>
-    <string name="mod_deletedElement_N">Component ''{0}'' deleted.</string>
-    <string name="mod_insertedWire">Wire inserted.</string>
-    <string name="mod_movedSelected">Selection moved.</string>
-    <string name="mod_undo_N">Undo: {0}</string>
-    <string name="mod_redo_N">Redo: {0}</string>
-    <string name="mod_circuitAttrModified">Modified circuit attributes.</string>
-    <string name="mod_modifiedMeasurementOrdering">Ordered measurements.</string>
-    <string name="mod_groupEdit">Modified attributes of selected components.</string>
-    <string name="mod_splitWire">Splits a single wire into two wires.</string>
-
-    <string name="lib_Logic">Logic</string>
-    <string name="lib_arithmetic">Arithmetic</string>
-    <string name="lib_flipFlops">Flip-Flops</string>
-    <string name="lib_io">IO</string>
-    <string name="lib_memory">Memory</string>
-    <string name="lib_mux">Plexers</string>
-    <string name="lib_wires">Wires</string>
-    <string name="lib_switching">Switches</string>
-    <string name="lib_misc">Misc.</string>
-    <string name="lib_more">more</string>
-    <string name="lib_ram">RAM</string>
-    <string name="lib_eeprom">EEPROM</string>
-
-    <string name="menu_about">About</string>
-    <string name="menu_analyse">Analysis</string>
-    <string name="menu_analyse_tt">Analyses the actual circuit</string>
-    <string name="menu_cut">Cut</string>
-    <string name="menu_copy">Copy</string>
-    <string name="menu_custom">Custom</string>
-    <string name="menu_library">Library</string>
-    <string name="menu_delete">Delete components</string>
-    <string name="menu_delete_tt">Delete selected single component or group of components.</string>
-    <string name="menu_edit">Edit</string>
-    <string name="menu_editAttributes">Circuit specific settings</string>
-    <string name="menu_editAttributes_tt">The circuit specific settings affect the behavior of the
->>>>>>> 8c744867
         currently open circuit.
         Thus, e.g. the shape that represents the circuit when it is embedded in other circuits.
         These settings are stored together with the circuit.</string>
