--- conflicted
+++ resolved
@@ -24,11 +24,7 @@
         Expression y0s = not(y0);
         Expression y1s = or(and(not(y0), y1), and(y0, not(y1)));
 
-<<<<<<< HEAD
-        Gal22v10CuplExporter ce = new Gal22v10CuplExporter("user", new GregorianCalendar(1970, 0, 1).getTime());
-=======
         Gal22v10CuplExporter ce = new Gal22v10CuplExporter("user", null);
->>>>>>> ef6de1d4
         ce.getPinMapping().parseString("Y_0=14;Y_1=15;A=16");
         ce.setProjectName("test");
         ce.getBuilder()
