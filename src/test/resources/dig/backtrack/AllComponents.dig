--- conflicted
+++ resolved
@@ -352,7 +352,7 @@
           <int>8</int>
         </entry>
       </elementAttributes>
-      <pos x="800" y="660"/>
+      <pos x="800" y="560"/>
     </visualElement>
     <visualElement>
       <elementName>Add</elementName>
@@ -522,7 +522,7 @@
     <visualElement>
       <elementName>SixteenSeg</elementName>
       <elementAttributes/>
-      <pos x="820" y="800"/>
+      <pos x="820" y="700"/>
     </visualElement>
     <visualElement>
       <elementName>In</elementName>
@@ -532,7 +532,7 @@
           <int>16</int>
         </entry>
       </elementAttributes>
-      <pos x="800" y="960"/>
+      <pos x="800" y="860"/>
     </visualElement>
     <visualElement>
       <elementName>PolarityAwareLED</elementName>
@@ -622,7 +622,7 @@
           <int>8</int>
         </entry>
       </elementAttributes>
-      <pos x="500" y="1040"/>
+      <pos x="780" y="960"/>
     </visualElement>
     <visualElement>
       <elementName>Tunnel</elementName>
@@ -636,7 +636,7 @@
           <string>zz</string>
         </entry>
       </elementAttributes>
-      <pos x="460" y="1100"/>
+      <pos x="740" y="1020"/>
     </visualElement>
     <visualElement>
       <elementName>StepperMotorUnipolar</elementName>
@@ -659,20 +659,6 @@
       <pos x="420" y="1020"/>
     </visualElement>
     <visualElement>
-<<<<<<< HEAD
-      <elementName>ROMDualPort</elementName>
-      <elementAttributes>
-        <entry>
-          <string>AddrBits</string>
-          <int>8</int>
-        </entry>
-        <entry>
-          <string>Bits</string>
-          <int>8</int>
-        </entry>
-      </elementAttributes>
-      <pos x="800" y="540"/>
-=======
       <elementName>GenericInitCode</elementName>
       <elementAttributes/>
       <pos x="100" y="440"/>
@@ -681,13 +667,12 @@
       <elementName>NotConnected</elementName>
       <elementAttributes/>
       <pos x="120" y="620"/>
->>>>>>> 88ac2325
     </visualElement>
   </visualElements>
   <wires>
     <wire>
-      <p1 x="700" y="640"/>
-      <p2 x="880" y="640"/>
+      <p1 x="760" y="640"/>
+      <p2 x="780" y="640"/>
     </wire>
     <wire>
       <p1 x="1080" y="640"/>
@@ -698,6 +683,10 @@
       <p2 x="1160" y="640"/>
     </wire>
     <wire>
+      <p1 x="780" y="640"/>
+      <p2 x="800" y="640"/>
+    </wire>
+    <wire>
       <p1 x="240" y="260"/>
       <p2 x="260" y="260"/>
     </wire>
@@ -710,6 +699,10 @@
       <p2 x="1120" y="900"/>
     </wire>
     <wire>
+      <p1 x="580" y="900"/>
+      <p2 x="800" y="900"/>
+    </wire>
+    <wire>
       <p1 x="280" y="900"/>
       <p2 x="300" y="900"/>
     </wire>
@@ -790,22 +783,10 @@
       <p2 x="240" y="1040"/>
     </wire>
     <wire>
-      <p1 x="480" y="1040"/>
-      <p2 x="500" y="1040"/>
-    </wire>
-    <wire>
-      <p1 x="540" y="1040"/>
-      <p2 x="560" y="1040"/>
-    </wire>
-    <wire>
       <p1 x="240" y="1040"/>
       <p2 x="260" y="1040"/>
     </wire>
     <wire>
-      <p1 x="700" y="660"/>
-      <p2 x="800" y="660"/>
-    </wire>
-    <wire>
       <p1 x="240" y="660"/>
       <p2 x="260" y="660"/>
     </wire>
@@ -834,6 +815,10 @@
       <p2 x="260" y="540"/>
     </wire>
     <wire>
+      <p1 x="700" y="540"/>
+      <p2 x="880" y="540"/>
+    </wire>
+    <wire>
       <p1 x="1080" y="540"/>
       <p2 x="1100" y="540"/>
     </wire>
@@ -842,10 +827,6 @@
       <p2 x="1160" y="540"/>
     </wire>
     <wire>
-      <p1 x="700" y="540"/>
-      <p2 x="800" y="540"/>
-    </wire>
-    <wire>
       <p1 x="940" y="800"/>
       <p2 x="960" y="800"/>
     </wire>
@@ -874,18 +855,10 @@
       <p2 x="240" y="1060"/>
     </wire>
     <wire>
-      <p1 x="480" y="1060"/>
-      <p2 x="540" y="1060"/>
-    </wire>
-    <wire>
       <p1 x="240" y="1060"/>
       <p2 x="260" y="1060"/>
     </wire>
     <wire>
-      <p1 x="780" y="680"/>
-      <p2 x="800" y="680"/>
-    </wire>
-    <wire>
       <p1 x="940" y="680"/>
       <p2 x="960" y="680"/>
     </wire>
@@ -954,7 +927,7 @@
       <p2 x="620" y="560"/>
     </wire>
     <wire>
-      <p1 x="780" y="560"/>
+      <p1 x="700" y="560"/>
       <p2 x="800" y="560"/>
     </wire>
     <wire>
@@ -1026,14 +999,6 @@
       <p2 x="260" y="1080"/>
     </wire>
     <wire>
-      <p1 x="760" y="700"/>
-      <p2 x="800" y="700"/>
-    </wire>
-    <wire>
-      <p1 x="860" y="700"/>
-      <p2 x="880" y="700"/>
-    </wire>
-    <wire>
       <p1 x="940" y="700"/>
       <p2 x="960" y="700"/>
     </wire>
@@ -1042,8 +1007,28 @@
       <p2 x="260" y="700"/>
     </wire>
     <wire>
-      <p1 x="800" y="960"/>
-      <p2 x="860" y="960"/>
+      <p1 x="400" y="320"/>
+      <p2 x="440" y="320"/>
+    </wire>
+    <wire>
+      <p1 x="760" y="320"/>
+      <p2 x="800" y="320"/>
+    </wire>
+    <wire>
+      <p1 x="940" y="320"/>
+      <p2 x="960" y="320"/>
+    </wire>
+    <wire>
+      <p1 x="660" y="320"/>
+      <p2 x="680" y="320"/>
+    </wire>
+    <wire>
+      <p1 x="1080" y="320"/>
+      <p2 x="1160" y="320"/>
+    </wire>
+    <wire>
+      <p1 x="1160" y="320"/>
+      <p2 x="1200" y="320"/>
     </wire>
     <wire>
       <p1 x="400" y="960"/>
@@ -1054,38 +1039,26 @@
       <p2 x="600" y="960"/>
     </wire>
     <wire>
+      <p1 x="760" y="960"/>
+      <p2 x="780" y="960"/>
+    </wire>
+    <wire>
+      <p1 x="820" y="960"/>
+      <p2 x="840" y="960"/>
+    </wire>
+    <wire>
       <p1 x="280" y="960"/>
       <p2 x="300" y="960"/>
     </wire>
     <wire>
-      <p1 x="400" y="320"/>
-      <p2 x="440" y="320"/>
-    </wire>
-    <wire>
-      <p1 x="760" y="320"/>
-      <p2 x="800" y="320"/>
-    </wire>
-    <wire>
-      <p1 x="940" y="320"/>
-      <p2 x="960" y="320"/>
-    </wire>
-    <wire>
-      <p1 x="660" y="320"/>
-      <p2 x="680" y="320"/>
-    </wire>
-    <wire>
-      <p1 x="1080" y="320"/>
-      <p2 x="1160" y="320"/>
-    </wire>
-    <wire>
-      <p1 x="1160" y="320"/>
-      <p2 x="1200" y="320"/>
-    </wire>
-    <wire>
       <p1 x="240" y="580"/>
       <p2 x="260" y="580"/>
     </wire>
     <wire>
+      <p1 x="780" y="580"/>
+      <p2 x="800" y="580"/>
+    </wire>
+    <wire>
       <p1 x="940" y="580"/>
       <p2 x="960" y="580"/>
     </wire>
@@ -1098,10 +1071,6 @@
       <p2 x="1160" y="580"/>
     </wire>
     <wire>
-      <p1 x="700" y="580"/>
-      <p2 x="800" y="580"/>
-    </wire>
-    <wire>
       <p1 x="400" y="580"/>
       <p2 x="440" y="580"/>
     </wire>
@@ -1158,18 +1127,6 @@
       <p2 x="260" y="1100"/>
     </wire>
     <wire>
-      <p1 x="460" y="1100"/>
-      <p2 x="480" y="1100"/>
-    </wire>
-    <wire>
-      <p1 x="480" y="1100"/>
-      <p2 x="560" y="1100"/>
-    </wire>
-    <wire>
-      <p1 x="780" y="720"/>
-      <p2 x="800" y="720"/>
-    </wire>
-    <wire>
       <p1 x="600" y="720"/>
       <p2 x="680" y="720"/>
     </wire>
@@ -1178,32 +1135,36 @@
       <p2 x="1160" y="720"/>
     </wire>
     <wire>
+      <p1 x="240" y="340"/>
+      <p2 x="260" y="340"/>
+    </wire>
+    <wire>
+      <p1 x="900" y="340"/>
+      <p2 x="960" y="340"/>
+    </wire>
+    <wire>
+      <p1 x="660" y="340"/>
+      <p2 x="680" y="340"/>
+    </wire>
+    <wire>
+      <p1 x="580" y="980"/>
+      <p2 x="600" y="980"/>
+    </wire>
+    <wire>
       <p1 x="760" y="980"/>
-      <p2 x="880" y="980"/>
-    </wire>
-    <wire>
-      <p1 x="520" y="980"/>
-      <p2 x="580" y="980"/>
+      <p2 x="820" y="980"/>
     </wire>
     <wire>
       <p1 x="280" y="980"/>
       <p2 x="300" y="980"/>
     </wire>
     <wire>
-      <p1 x="580" y="980"/>
-      <p2 x="600" y="980"/>
-    </wire>
-    <wire>
-      <p1 x="240" y="340"/>
-      <p2 x="260" y="340"/>
-    </wire>
-    <wire>
-      <p1 x="900" y="340"/>
-      <p2 x="960" y="340"/>
-    </wire>
-    <wire>
-      <p1 x="660" y="340"/>
-      <p2 x="680" y="340"/>
+      <p1 x="760" y="600"/>
+      <p2 x="800" y="600"/>
+    </wire>
+    <wire>
+      <p1 x="860" y="600"/>
+      <p2 x="880" y="600"/>
     </wire>
     <wire>
       <p1 x="580" y="600"/>
@@ -1214,10 +1175,6 @@
       <p2 x="1160" y="600"/>
     </wire>
     <wire>
-      <p1 x="780" y="600"/>
-      <p2 x="800" y="600"/>
-    </wire>
-    <wire>
       <p1 x="400" y="860"/>
       <p2 x="420" y="860"/>
     </wire>
@@ -1226,6 +1183,10 @@
       <p2 x="620" y="860"/>
     </wire>
     <wire>
+      <p1 x="800" y="860"/>
+      <p2 x="860" y="860"/>
+    </wire>
+    <wire>
       <p1 x="240" y="860"/>
       <p2 x="260" y="860"/>
     </wire>
@@ -1270,10 +1231,6 @@
       <p2 x="1200" y="480"/>
     </wire>
     <wire>
-      <p1 x="760" y="740"/>
-      <p2 x="780" y="740"/>
-    </wire>
-    <wire>
       <p1 x="240" y="740"/>
       <p2 x="260" y="740"/>
     </wire>
@@ -1282,10 +1239,6 @@
       <p2 x="140" y="740"/>
     </wire>
     <wire>
-      <p1 x="780" y="740"/>
-      <p2 x="800" y="740"/>
-    </wire>
-    <wire>
       <p1 x="180" y="100"/>
       <p2 x="360" y="100"/>
     </wire>
@@ -1318,16 +1271,20 @@
       <p2 x="600" y="1000"/>
     </wire>
     <wire>
+      <p1 x="1080" y="620"/>
+      <p2 x="1100" y="620"/>
+    </wire>
+    <wire>
+      <p1 x="1120" y="620"/>
+      <p2 x="1160" y="620"/>
+    </wire>
+    <wire>
       <p1 x="920" y="620"/>
       <p2 x="960" y="620"/>
     </wire>
     <wire>
-      <p1 x="1080" y="620"/>
-      <p2 x="1100" y="620"/>
-    </wire>
-    <wire>
-      <p1 x="1120" y="620"/>
-      <p2 x="1160" y="620"/>
+      <p1 x="780" y="620"/>
+      <p2 x="800" y="620"/>
     </wire>
     <wire>
       <p1 x="220" y="620"/>
@@ -1342,6 +1299,10 @@
       <p2 x="1160" y="880"/>
     </wire>
     <wire>
+      <p1 x="760" y="880"/>
+      <p2 x="880" y="880"/>
+    </wire>
+    <wire>
       <p1 x="400" y="880"/>
       <p2 x="420" y="880"/>
     </wire>
@@ -1398,6 +1359,10 @@
       <p2 x="140" y="760"/>
     </wire>
     <wire>
+      <p1 x="740" y="1020"/>
+      <p2 x="760" y="1020"/>
+    </wire>
+    <wire>
       <p1 x="580" y="1020"/>
       <p2 x="600" y="1020"/>
     </wire>
@@ -1410,6 +1375,10 @@
       <p2 x="420" y="1020"/>
     </wire>
     <wire>
+      <p1 x="760" y="1020"/>
+      <p2 x="840" y="1020"/>
+    </wire>
+    <wire>
       <p1 x="240" y="1020"/>
       <p2 x="260" y="1020"/>
     </wire>
@@ -1479,7 +1448,7 @@
     </wire>
     <wire>
       <p1 x="580" y="860"/>
-      <p2 x="580" y="920"/>
+      <p2 x="580" y="900"/>
     </wire>
     <wire>
       <p1 x="580" y="360"/>
@@ -1490,6 +1459,10 @@
       <p2 x="580" y="420"/>
     </wire>
     <wire>
+      <p1 x="580" y="900"/>
+      <p2 x="580" y="920"/>
+    </wire>
+    <wire>
       <p1 x="580" y="920"/>
       <p2 x="580" y="940"/>
     </wire>
@@ -1602,8 +1575,8 @@
       <p2 x="520" y="780"/>
     </wire>
     <wire>
-      <p1 x="520" y="980"/>
-      <p2 x="520" y="1020"/>
+      <p1 x="840" y="960"/>
+      <p2 x="840" y="1020"/>
     </wire>
     <wire>
       <p1 x="460" y="560"/>
@@ -1619,29 +1592,21 @@
     </wire>
     <wire>
       <p1 x="780" y="500"/>
-      <p2 x="780" y="560"/>
-    </wire>
-    <wire>
-      <p1 x="780" y="560"/>
-      <p2 x="780" y="600"/>
-    </wire>
-    <wire>
-      <p1 x="780" y="600"/>
-      <p2 x="780" y="680"/>
-    </wire>
-    <wire>
-      <p1 x="780" y="680"/>
-      <p2 x="780" y="720"/>
+      <p2 x="780" y="580"/>
+    </wire>
+    <wire>
+      <p1 x="780" y="580"/>
+      <p2 x="780" y="620"/>
+    </wire>
+    <wire>
+      <p1 x="780" y="620"/>
+      <p2 x="780" y="640"/>
     </wire>
     <wire>
       <p1 x="780" y="200"/>
       <p2 x="780" y="240"/>
     </wire>
     <wire>
-      <p1 x="780" y="720"/>
-      <p2 x="780" y="740"/>
-    </wire>
-    <wire>
       <p1 x="780" y="240"/>
       <p2 x="780" y="300"/>
     </wire>
@@ -1774,8 +1739,8 @@
       <p2 x="220" y="380"/>
     </wire>
     <wire>
-      <p1 x="860" y="940"/>
-      <p2 x="860" y="960"/>
+      <p1 x="860" y="840"/>
+      <p2 x="860" y="860"/>
     </wire>
     <wire>
       <p1 x="480" y="560"/>
@@ -1786,14 +1751,6 @@
       <p2 x="480" y="420"/>
     </wire>
     <wire>
-      <p1 x="480" y="1040"/>
-      <p2 x="480" y="1060"/>
-    </wire>
-    <wire>
-      <p1 x="480" y="1060"/>
-      <p2 x="480" y="1100"/>
-    </wire>
-    <wire>
       <p1 x="1120" y="180"/>
       <p2 x="1120" y="200"/>
     </wire>
@@ -1814,6 +1771,10 @@
       <p2 x="1120" y="980"/>
     </wire>
     <wire>
+      <p1 x="800" y="900"/>
+      <p2 x="800" y="940"/>
+    </wire>
+    <wire>
       <p1 x="360" y="100"/>
       <p2 x="360" y="760"/>
     </wire>
@@ -1890,18 +1851,6 @@
       <p2 x="940" y="580"/>
     </wire>
     <wire>
-      <p1 x="560" y="1040"/>
-      <p2 x="560" y="1100"/>
-    </wire>
-    <wire>
-      <p1 x="880" y="640"/>
-      <p2 x="880" y="700"/>
-    </wire>
-    <wire>
-      <p1 x="880" y="940"/>
-      <p2 x="880" y="980"/>
-    </wire>
-    <wire>
       <p1 x="240" y="180"/>
       <p2 x="240" y="260"/>
     </wire>
@@ -1962,6 +1911,14 @@
       <p2 x="240" y="780"/>
     </wire>
     <wire>
+      <p1 x="880" y="540"/>
+      <p2 x="880" y="600"/>
+    </wire>
+    <wire>
+      <p1 x="880" y="840"/>
+      <p2 x="880" y="880"/>
+    </wire>
+    <wire>
       <p1 x="1200" y="320"/>
       <p2 x="1200" y="340"/>
     </wire>
@@ -1986,12 +1943,16 @@
       <p2 x="500" y="840"/>
     </wire>
     <wire>
+      <p1 x="760" y="960"/>
+      <p2 x="760" y="980"/>
+    </wire>
+    <wire>
       <p1 x="760" y="220"/>
       <p2 x="760" y="320"/>
     </wire>
     <wire>
-      <p1 x="760" y="740"/>
-      <p2 x="760" y="980"/>
+      <p1 x="760" y="640"/>
+      <p2 x="760" y="880"/>
     </wire>
     <wire>
       <p1 x="760" y="320"/>
@@ -1999,7 +1960,11 @@
     </wire>
     <wire>
       <p1 x="760" y="400"/>
-      <p2 x="760" y="700"/>
+      <p2 x="760" y="600"/>
+    </wire>
+    <wire>
+      <p1 x="760" y="980"/>
+      <p2 x="760" y="1020"/>
     </wire>
     <wire>
       <p1 x="440" y="560"/>
@@ -2091,15 +2056,7 @@
     </wire>
     <wire>
       <p1 x="700" y="540"/>
-      <p2 x="700" y="580"/>
-    </wire>
-    <wire>
-      <p1 x="700" y="580"/>
-      <p2 x="700" y="640"/>
-    </wire>
-    <wire>
-      <p1 x="700" y="640"/>
-      <p2 x="700" y="660"/>
+      <p2 x="700" y="560"/>
     </wire>
     <wire>
       <p1 x="380" y="140"/>
